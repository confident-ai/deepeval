---
id: getting-started
title: Quick Introduction
sidebar_label: Quick Introduction
---

<head>
  <link rel="canonical" href="https://deepeval.com/docs/getting-started" />
</head>

import Tabs from "@theme/Tabs";
import TabItem from "@theme/TabItem";
import Admonition from "@theme/Admonition";
import Envelope from "@site/src/components/Envelope";
import VideoDisplayer from "@site/src/components/VideoDisplayer";
import LinkCards from "@site/src/components/LinkCards";

**DeepEval** is an open-source evaluation framework for LLMs. DeepEval makes it extremely easy to build
and iterate on LLM (applications) and was built with the following principles in mind:

- Easily "unit test" LLM outputs in a similar way to Pytest.
- Plug-and-use 30+ LLM-evaluated metrics, most with research backing.
- Supports both end-to-end and component level evaluation.
- Evaluation for RAG, agents, chatbots, and virtually any use case.
- Synthetic dataset generation with state-of-the-art evolution techniques.
- Metrics are simple to customize and covers all use cases.
- Red team, safety scan LLM applications for security vulnerabilities.

Additionally, DeepEval has a cloud platform [Confident AI](https://app.confident-ai.com), which allow teams to use DeepEval to **evaluate, regression test, red team, and monitor** LLM applications on the cloud.

<Envelope />

<LinkCards
  tutorials={[
    {
      title: "End-to-End Evaluations",
      description:
        "Run end-to-end evaluations to test your application's overall performance.",
      to: "/docs/getting-started#create-your-first-test-run",
    },
    {
      title: "Component-Level Evaluations",
      description:
        "Run component-level evaluations to test your application's internal components.",
      to: "/docs/getting-started#evaluate-nested-components",
    },
    {
      title: "Arena Evaluations",
      description:
        "Run arena-style evaluations to find the best models and prompts for your LLM application.",
      to: "/docs/getting-started#compare-llm-responses",
    },
  ]}
/>

## Installation

To install DeepEval, run:

```console.log
pip install -U deepeval
```

Login to [Confident AI (DeepEval's all-in-one evaluation platform)](https://app.confident-ai.com) to keep track of evaluation results:

```console
deepeval login
```

:::tip
Confident AI is free and allows you to keep all evaluation results on the cloud. Sign up [here.](https://app.confident-ai.com)
:::

## Create Your First Test Run

Create a test file to run your first **end-to-end evaluation**. An [LLM test case](/docs/evaluation-test-cases#llm-test-case) in deepeval is represents a single unit of LLM app interaction (for a series of LLM interactions i.e. conversation, visit the [conversational test cases](/docs/evaluation-multiturn-test-cases) section instead).

<details>
  <summary>
    <strong>Single‑turn vs Multi‑turn vs Agentic vs Arena Evaluations</strong>
  </summary>

Depending on your use case, you may want to run single‑turn, multi‑turn,
[agentic](/docs/getting-started#evaluate-nested-components), or [arena evaluations](/docs/getting-started#compare-llm-responses). Certain use cases may also demand running multiple
types of evaluation. For example, a travel booking assistant might be
conversational and agentic at the same time.

- **Single‑turn**: evaluates a single LLM interaction. Suitable
  for non‑conversational use cases such as meeting summarizers, writing
  assistants, Q&amp;A agents, and translators.
- **Multi‑turn**: evaluates a sequence of LLM interactions.
  Suitable for conversational agents like customer‑support chatbots or
  travel‑booking assistants.
- **Agentic**: evaluates a single traced LLM interaction. Ideal
  for complex agents with multiple components such as browser automation
  agents, code‑generation agents, and deep‑research agents.
- **Arena**: evaluates multiple single-turn interactions with the same user input to find the best interaction. Ideal
  for comparing different iterations of your LLM app, such as when picking the best models and prompts for your application.

Single‑turn evaluations require an [LLM test case](/docs/evaluation-test-cases#llm-test-case), which represents a single interaction in `deepeval`. Multi-turn evaluations require [multi-turn test cases](/docs/evaluation-multiturn-test-cases), which represent a sequence of interactions. Arena evaluations require [arena test cases](/docs/evaluation-arena-test-cases), which represents a collection of single-turn LLM Test Cases with the same input. Finally, agentic evaluations require you to set up tracing.

</details>

![ok](https://deepeval-docs.s3.amazonaws.com/llm-test-case.svg)

<Tabs>

<TabItem value="single-turn" label="Single-Turn" default>

```python title="test_example.py"
from deepeval import assert_test
from deepeval.test_case import LLMTestCase, LLMTestCaseParams
from deepeval.metrics import GEval

def test_correctness():
    correctness_metric = GEval(
        name="Correctness",
        criteria="Determine if the 'actual output' is correct based on the 'expected output'.",
        evaluation_params=[LLMTestCaseParams.ACTUAL_OUTPUT, LLMTestCaseParams.EXPECTED_OUTPUT],
        threshold=0.5
    )
    test_case = LLMTestCase(
        input="I have a persistent cough and fever. Should I be worried?",
        # Replace this with the actual output from your LLM application
        actual_output="A persistent cough and fever could be a viral infection or something more serious. See a doctor if symptoms worsen or don't improve in a few days.",
        expected_output="A persistent cough and fever could indicate a range of illnesses, from a mild viral infection to more serious conditions like pneumonia or COVID-19. You should seek medical attention if your symptoms worsen, persist for more than a few days, or are accompanied by difficulty breathing, chest pain, or other concerning signs."
    )
    assert_test(test_case, [correctness_metric])
```

Run `deepeval test run` from the root directory of your project to evaluate your LLM app **end-to-end**:

```bash
deepeval test run test_example.py
```

Congratulations! Your test case should have passed ✅ Let's breakdown what happened.

- The variable `input` mimics a user input, and `actual_output` is a placeholder for what your application's supposed to output based on this input.
- The variable `expected_output` represents the ideal answer for a given `input`, and [`GEval`](/docs/metrics-llm-evals) is a research-backed metric provided by `deepeval` for you to evaluate your LLM output's on any custom metric with human-like accuracy.
- In this example, the metric `criteria` is correctness of the `actual_output` based on the provided `expected_output`, but not all metrics require an `expected_output`.
- All metric scores range from 0 - 1, which the `threshold=0.5` threshold ultimately determines if your test have passed or not.

If you run more than one test run, you will be able to **catch regressions** by comparing test cases side-by-side. This is also made easier if you're using `deepeval` alongside Confident AI ([see below](/docs/getting-started#save-results-on-cloud) for video demo).

  </TabItem>

<TabItem value="multi-turn" label="Multi-Turn" default>

```python title="test_example.py"
from deepeval import assert_test
from deepeval.test_case import Turn, TurnParams, ConversationalTestCase
from deepeval.metrics import GEval

def test_professionalism():
    professionalism_metric = ConversationalGEval(
        name="Professionalism",
        criteria="Determine whether the assistant has acted professionally based on the content.",
        evaluation_params=[TurnParams.CONTENT],
        threshold=0.5
    )
    test_case = ConversationalTestCase(
        turns=[
            Turn(role="user", content="What is DeepEval?"),
            Turn(role="assistant", content="DeepEval is an open-source LLM eval package.")
        ]
    )
    assert_test(test_case, [professionalism_metric])
```

Run `deepeval test run` from the root directory of your project to evaluate your LLM app **end-to-end**:

```bash
deepeval test run test_example.py
```

Congratulations! Your test case should have passed ✅ Let's breakdown what happened.

- The variable `role` distinguishes between the end user and your LLM application, and `content` contains either the user’s input or the LLM’s output.
- In this example, the `criteria` metric evaluates the professionalism of the sequence of `content`.
- All metric scores range from 0 - 1, which the `threshold=0.5` threshold ultimately determines if your test have passed or not.

If you run more than one test run, you will be able to **catch regressions** by comparing test cases side-by-side. This is also made easier if you're using `deepeval` alongside Confident AI ([see below](/docs/getting-started#save-results-on-cloud) for video demo).

  </TabItem>

<TabItem value="multimodal" label="Single Turn (Multimodal)" default>

```python title="test_example.py"
from deepeval import assert_test
from deepeval.test_case import MLLMTestCaseParams, MLLMTestCase, MLLMImage
from deepeval.metrics import MultimodalGEval

def test_text_image_coherence():
    text_image_coherence = MultimodalGEval(
        name="Text-Image Coherence",
        criteria="Determine whether the images and text is coherence in the actual output.",
        evaluation_params=[MLLMTestCaseParams.ACTUAL_OUTPUT],
    )

    test_case = MLLMTestCase(
        input=["Show me how to fold an airplane"],
        actual_output=[
            "1. Take the sheet of paper and fold it lengthwise",
            # Replace this with the actual output from your LLM application
            MLLMImage(url="./paper_plane_1", local=True),
            "2. Unfold the paper. Fold the top left and right corners towards the center.",
            MLLMImage(url="./paper_plane_2", local=True)
        ]
    )
    assert_test(test_case, [text_image_coherence])
```

Run `deepeval test run` from the root directory of your project to evaluate your LLM app **end-to-end**:

```bash
deepeval test run test_example.py
```

Congratulations! Your test case should have passed ✅ Let's breakdown what happened.

- The variable `input` mimics a user input, and `actual_output` is a placeholder for what your application's supposed to output based on this input.
- In this example, the metric `criteria` is coherence between the text and images in the `actual_output`.
- All metric scores range from 0 - 1, which the `threshold=0.5` threshold ultimately determines if your test have passed or not.

If you run more than one test run, you will be able to **catch regressions** by comparing test cases side-by-side. This is also made easier if you're using `deepeval` alongside Confident AI ([see below](/docs/getting-started#save-results-on-cloud) for video demo).

</TabItem>

</Tabs>

<details> <summary><strong>Set up your LLM Provider</strong> </summary>

You'll need to configure your `OPENAI_API_KEY` in your environment
variable to run `GEval`.

Most deepeval metrics including `GEval` are LLM-judge metrics, and default to using OpenAI's `gpt-4.1`, but you can specify any OpenAI model you wish to use:

```python
correctness_metric = GEval(..., model="o1")
```

DeepEval also integrates with these model providers:

- [Ollama](https://deepeval.com/integrations/models/ollama)
- [Azure OpenAI](https://deepeval.com/integrations/models/azure-openai)
- [Anthropic](https://deepeval.com/integrations/models/anthropic)
- [Gemini](https://deepeval.com/integrations/models/gemini)
- [Vertex AI](https://deepeval.com/integrations/models/vertex-ai)
- [vLLM](https://deepeval.com/integrations/models/vllm)
- [LMStudio](https://deepeval.com/integrations/models/lmstudio)

To use **ANY** custom LLM of your choice, [check out this part of the
docs](/guides/guides-using-custom-llms).

</details>

### Save Results

It is recommended that you manage your evaluation suite on Confident AI, the `deepeval` platform.

<Tabs>
<TabItem value="confident-ai" label="Confident AI">

It is **highly recommended** to save results on Confident AI, the `deepeval` cloud, to make your evaluation life easier. Run `deepeval login` (or [click here](https://app.confident-ai.com)) in the CLI to get your API key.

```bash
deepeval login
```

Or, you can also run `deepeval view`

```bash
deepeval view
```

After you've pasted in your API key, Confident AI will **generate testing reports and automate regression testing** whenever you run a test run to evaluate your LLM application inside any environment, at any scale, anywhere.

<VideoDisplayer
  src="https://confident-docs.s3.us-east-1.amazonaws.com/evaluation:overview.mp4"
  confidentUrl="/docs/getting-started/setup"
  label="Watch Full Guide on Confident AI"
/>

**Once you've ran more than one test run**, you'll be able to use the [regression testing page](https://documentation.confident-ai.com/docs/llm-evaluation/ab-regression-testing) shown near the end of the video. Green rows indicate that your LLM has shown improvement on specific test cases, whereas red rows highlight areas of regression.

You should save your test run as a dataset on Confident AI, which allows you to **reuse and edit** the set of `input`s and any `expected_output`, `context`, etc. for subsequent evaluations.

</TabItem>

<TabItem value="Locally" label="Locally in JSON">

Simply set the `DEEPEVAL_RESULTS_FOLDER` environment variable to your relative path of choice.

```bash
# linux
export DEEPEVAL_RESULTS_FOLDER="./data"

# or windows
set DEEPEVAL_RESULTS_FOLDER=.\data
```

</TabItem>

</Tabs>

<<<<<<< HEAD
## Evaluate Nested Components
=======
## Evaluate LLM Components

While end-to-end evals treat your LLM app as a black-box, you also evaluate individual components within your LLM app (think retrievers, agents, tool calls, LLMs, etc.) through **component-level evaluation**. This is the recommended way to evaluate **AI agents.**
>>>>>>> 312b01be

<details>
  <summary>
    <strong>What is Component-level Evaluations?</strong>
  </summary>

<<<<<<< HEAD
What we saw above is known as **end-to-end** evaluation, which treats your LLM app as a black-box. If you wish to evaluate multiple components in your LLM app, you can implement **component-level** evals instead.
=======
Component‑level evals is the recommended way to **evaluate AI agents**, as it tackles each and every component in your LLM app. You can apply either metrics with specific criteria (like the `GEval` we saw above for end-to-end evals), or a generic [task completion metric](/docs/metrics-task-completion) that is great for evaluating agents.
>>>>>>> 312b01be

Component‑level evaluations focus on individual components rather than the overall end‑to‑end result, making it easy to identify and fix specific modules in your LLM application. Moreover, agentic metrics—such as [Task Completion](/docs/metrics#task-completion)—can only be applied through component-level evals.

</details>

<<<<<<< HEAD
To begin, trace the "components" such as LLM calls, retrievers, tool calls, and agents within your LLM application using the `@observe` decorator, and apply the metrics on a component-level. Tracing with `deepeval` is non-instrusive (learn more [here](/docs/evaluation-llm-tracing)) and helps you avoid rewriting your codebase just for evals:

```python
=======
```python title="main.py" {7,12}
>>>>>>> 312b01be
from deepeval.tracing import observe, update_current_span
from deepeval.test_case import LLMTestCase
from deepeval.dataset import Golden
from deepeval.metrics import GEval
from deepeval import evaluate

correctness = GEval(name="Correctness", criteria="Determine if the 'actual output' is correct based on the 'expected output'.", evaluation_params=[LLMTestCaseParams.ACTUAL_OUTPUT, LLMTestCaseParams.EXPECTED_OUTPUT])

@observe(metrics=[correctness])
def inner_component(): # Component can be anything from an LLM call, retrieval, agent, tool use, etc.
    update_current_span(test_case=LLMTestCase(input="...", actual_output="..."))
    return

@observe()
def llm_app(input: str):
    inner_component()
    return

evaluate(observed_callback=llm_app, goldens=[Golden(input="Hi!")])

```

<<<<<<< HEAD
When evaluating agents, we strongly recommend including `TaskCompletion` in your outter most component's metrics list.
=======
All you need is setup LLM tracing by adding a `@observe` decorator to components you wish to evaluate. This will also allow you to see [LLM traces on Confident AI](https://documentation.confident-ai.com/docs/llm-tracing/introduction), for both testing and production environments.

Notice how we had to set an `LLMTestCase` at the "`inner_component`" level. If you wish to just evaluate the entire trace starting from that particular component, simply use the **task completion metric**:
>>>>>>> 312b01be

:::tip
`TaskCompletion` is a powerful agentic metric that determines if the desired outcome was achieved based on the traced agentic flow, and is easy to set up because you don't need to populate any test case parameters.
:::

```python
from deepeval.tracing import observe, update_current_span
from deepeval.test_case import LLMTestCase
from deepeval.dataset import Golden
from deepeval.metrics import TaskCompletion
from deepeval import evaluate

task_completion = TaskCompletion()

@observe()
def inner_component(): # Component can be anything from an LLM call, retrieval, agent, tool use, etc.
    return
<<<<<<< HEAD


@observe(metrics=[task_completion])
def llm_app(input: str):
    inner_component()
    return

evaluate(observed_callback=llm_app, goldens=[Golden(input="Hi!")])
```
=======
```

:::tip
The task completion metric means you no longer need to learn about test cases, and `deepeval` will determine whether the desired outcome was achieved based on the traced agentic flow.
:::

Component-level evals is also on Confident AI:
>>>>>>> 312b01be

**Tracing also helps you debug evaluations** when using Confident AI (video below). You can learn everything about component-level evaluations [here.](/docs/evaluation-component-level-llm-evals)

<VideoDisplayer
  src="https://confident-docs.s3.us-east-1.amazonaws.com/llm-tracing:spans.mp4"
  confidentUrl="/docs/llm-tracing/introduction"
  label="LLM Tracing on Confident AI"
/>

## Compare LLM responses

DeepEval’s Arena G‑Eval feature lets you compare LLM responses head‑to‑head, so you can directly pick the best models and prompts across different versions of your LLM application.

<details>
  <summary>What is Arena GEval</summary>

Area G-Eval is adopted from DeepEval's [`G-Eval`](/docs/metrics-llm-evals) metric, but returns the "winning" `LLMTestCase` instead of a numerical score, based on the provided criteria.

Instead of accepting an `LLMTestcase`, Arena G-Eval accepts an `ArenaTestCase` which consists of a dictionary of `LLMTestCase` contestants with the same input.

</details>

```python title="test_example.py"
from deepeval import evaluate
from deepeval.test_case import ArenaTestCase, LLMTestCaseParams
from deepeval.metrics import ArenaGEval

input="What is the capital of France?",

a_test_case = ArenaTestCase(
    contestants={
        "GPT-4": LLMTestCase(input=input, actual_output="Paris"),
        "Claude-4": LLMTestCase(input=input, actual_output="Paris is the capital of France.")
    },
)
arena_geval = ArenaGEval(
    name="Friendly",
    criteria="Choose the winner of the more friendly contestant based on the input and actual output",
    evaluation_params=[LLMTestCaseParams.INPUT, LLMTestCaseParams.ACTUAL_OUTPUT]
)

metric.measure(a_test_case)
print(metric.winner, metric.reason)
```

## Create Your First Metric

`deepeval` provides two types of LLM evaluation metrics to evaluate LLM outputs: plug-and-use **default** metrics, and **custom** metrics for any evaluation criteria.

:::info
You can use metrics the same way for both end-to-end and component-level evaluations.
:::

### Default Metrics

`deepeval` offers 30+ research backed default metrics covering a wide range of use-cases. Here are some popular metrics organized by category:

| Metric Name               | Category | Description                                                                        |
| ------------------------- | -------- | ---------------------------------------------------------------------------------- |
| Answer Relevancy          | RAG      | Evaluates if the generated answer is relevant to the user query                    |
| Faithfulness              | RAG      | Measures if the generated answer is factually consistent with the provided context |
| Contextual Relevancy      | RAG      | Assesses if the retrieved context is relevant to the user query                    |
| Contextual Recall         | RAG      | Evaluates if the retrieved context contains all relevant information               |
| Contextual Precision      | RAG      | Measures if the retrieved context is precise and focused                           |
| Tool Correctness          | Agents   | Evaluates if tools were called and used correctly                                  |
| Task Completion           | Agents   | Assesses if the agent successfully completed the given task                        |
| Conversation Completeness | Chatbots | Measures if the conversation fully addresses the user's needs                      |
| Conversation Relevancy    | Chatbots | Evaluates if responses remain relevant throughout the conversation                 |
| Role Adherence            | Chatbots | Assesses if the chatbot maintains its intended role or persona                     |

To create a metric, simply import from the `deepeval.metrics` module:

<Tabs>

<TabItem value="RAG" label="RAG">

```python
from deepeval.test_case import LLMTestCase
from deepeval.metrics import AnswerRelevancyMetric

test_case = LLMTestCase(input="...", actual_output="...")
relevancy = AnswerRelevancyMetric(threshold=0.5)

relevancy.measure(test_case)
print(relevancy.score, relevancy.reason)
```

</TabItem>
<TabItem value="Agents" label="Agents">

```python
from deepeval.metrics import TaskCompletionMetric
from deepeval.tracing import observe
from deepeval.dataset import Golden
from deepeval import evaluate

task_completion = TaskCompletionMetric(threshold=0.5)

@observe(metrics=[task_completion])
def trip_planner_agent(input):

    @observe()
    def itinerary_generator(destination, days):
        return ["Eiffel Tower", "Louvre Museum", "Montmartre"][:days]

    destination = "Paris"
    days = 2
    return itinerary_generator(destination, days)

evaluate(observed_callback=trip_planner_agent, goldens=[Golden(input="Paris, 2")])
```

</TabItem>

<TabItem value="Chatbots" label="Chatbots">

<<<<<<< HEAD
```python
from deepeval.test_case import Turn, TurnParams, ConversationalTestCase
=======
Chatbots require "conversational" (or multi-turn) metrics and they include:

- **Conversation Completeness:** Evaluates if conversation satisify user needs.
- **Conversation Relevancy:** Measures if the generated outputs are relevant to user inputs.
- **Role Adherence:** Assesses if the chatbot stays in character throughout a conversation.
- **Knowledge Retention:** Evaluates if the chatbot is able to retain knowledge learnt throughout a conversation.

You'll need to also use [`ConversationalTestCase`](/docs/evaluation-multiturn-test-cases#conversational-test-case)s instead of regular `LLMTestCase` for conversational metrics:

```python title="main.py"
from deepeval.test_case import Turn, ConversationalTestCase
>>>>>>> 312b01be
from deepeval.metrics import ConversationalGEval

convo_test_case = ConversationalTestCase(
    turns=[Turn(role="...", content="..."), Turn(role="...", content="...")]
)
role_adherence = RoleAdherenceMetric(threshold=0.5)

role_adherence.measure(convo_test_case)
print(role_adherence.score, role_adherence.reason)
```

</TabItem>

<TabItem value="Multimodal" label="Multimodal">

```python
from deepeval.test_case import MLLMTestCase, MLLMImage
from deepeval.metrics import ImageCoherenceMetric

m_test_case = MLLMTestCase(input=[...], actual_output=[...])
image_coherence = ImageCoherenceMetric(threshold=0.5)

image_coherence.measure(m_test_case)
print(image_coherence.score, image_coherence.reason)
```

</TabItem>

<TabItem value="Safety" label="Safety">

```python
from deepeval.test_case import LLMTestCase
from deepeval.metrics import BiasMetric

test_case = LLMTestCase(input="...", actual_output="...")
bias = BiasMetric(threshold=0.5)

bias.measure(test_case)
print(bias.score, bias.reason)
```

</TabItem>

</Tabs>

Note that you can run a metric as a standalone or as part of a test run as shown in previous sections.

:::info
All default metrics are evaluated using LLMs, and you can use **ANY** LLM of your choice. For more information, visit the [metrics introduction section.](/docs/metrics-introduction)
:::

### Custom Metrics

`deepeval` provides G-Eval, a state-of-the-art LLM evaluation framework for anyone to create a custom LLM-evaluated metric using natural language. Here's an example:

<Tabs>

<TabItem value="geval" label="G-Eval">

```python
from deepeval.test_case import LLMTestCase, LLMTestCaseParams
from deepeval.metrics import GEval

test_case = LLMTestCase(input="...", actual_output="...", expected_output="...")
correctness = GEval(
    name="Correctness",
    criteria="Correctness - determine if the actual output is correct according to the expected output.",
    evaluation_params=[LLMTestCaseParams.ACTUAL_OUTPUT, LLMTestCaseParams.EXPECTED_OUTPUT],
    strict_mode=True
)

correctness.measure(test_case)
print(correctness.score, correctness.reason)
```

</TabItem>
<TabItem value="conversational-geval" label="Conversational G-Eval">

```python
from deepeval.test_case import Turn, TurnParams, ConversationalTestCase
from deepeval.metrics import ConversationalGEval

convo_test_case = ConversationalTestCase(
    turns=[Turn(role="...", content="..."), Turn(role="...", content="...")]
)
professionalism_metric = ConversationalGEval(
    name="Professionalism",
    criteria="Determine whether the assistant has acted professionally based on the content."
    evaluation_params=[TurnParams.CONTENT],
    strict_mode=True
)

professionalism_metric.measure(convo_test_case)
print(professionalism_metric.score, professionalism_metric.reason)
```

</TabItem>

<TabItem value="multimodal" label="Multimodal G-Eval">

```python
from deepeval.test_case import MLLMTestCaseParams, MLLMTestCase, MLLMImage
from deepeval.metrics import MultimodalGEval

m_test_case = MLLMTestCase(input=[...], actual_output=[...])
text_image_coherence = MultimodalGEval(
    name="Text-Image Coherence",
    criteria="Determine whether the images and text is coherence in the actual output.",
    evaluation_params=[MLLMTestCaseParams.ACTUAL_OUTPUT],
    strict_mode=True
)

text_image_coherence.measure(convo_test_case)
print(text_image_coherence.score, text_image_coherence.reason)
```

</TabItem>
</Tabs>

Under the hood, `deepeval` first generates a series of evaluation steps, before using these steps in conjunction with information in an `LLMTestCase` for evaluation. For more information, visit the [G-Eval documentation page.](/docs/metrics-llm-evals)

### (Super) Custom Metrics

If you're looking for more fine-grained, deterministic control over your metric scores, you should be using the [`DAGMetric` (deep acyclic graph)](/docs/metrics-dag) instead, which is **a metric that is deterministic, LLM-powered, and based on a decision tree you define.**

Take this decision tree for example, which evaluates a Summarization use case based on the `actual_output` of your `LLMTestCase`. Here, we want to check whether the `actual_output` contains the correct "summary headings", and whether they are in the correct order.

<details><summary>Click to see code associated with diagram below</summary>

```python
from deepeval.metrics.dag import (
    DeepAcyclicGraph,
    TaskNode,
    BinaryJudgementNode,
    NonBinaryJudgementNode,
    VerdictNode,
)
from deepeval.metrics import DAGMetric

correct_order_node = NonBinaryJudgementNode(
    criteria="Are the summary headings in the correct order: 'intro' => 'body' => 'conclusion'?",
    children=[
        VerdictNode(verdict="Yes", score=10),
        VerdictNode(verdict="Two are out of order", score=4),
        VerdictNode(verdict="All out of order", score=2),
    ],
)

correct_headings_node = BinaryJudgementNode(
    criteria="Does the summary headings contain all three: 'intro', 'body', and 'conclusion'?",
    children=[
        VerdictNode(verdict=False, score=0),
        VerdictNode(verdict=True, child=correct_order_node)
    ],
)

extract_headings_node = TaskNode(
    instructions="Extract all headings in `actual_output`",
    evaluation_params=[LLMTestCaseParams.ACTUAL_OUTPUT],
    output_label="Summary headings",
    children=[correct_headings_node, correct_order_node],
)

# Initialize the DAG
dag = DeepAcyclicGraph(root_nodes=[extract_headings_node])

# Create metric!
metric = DAGMetric(name="Summarization", dag=dag)
```

</details>

<div style={{ display: "flex", justifyContent: "center", margin: "1rem 0" }}>
  <img
    style={{ width: "75%" }}
    src="https://deepeval-docs.s3.amazonaws.com/metrics:dag:summarization.png"
  />
</div>

For more information, visit the [`DAGMetric` documentation.](/docs/metrics-dag)

## Measure Multiple Metrics At Once

To avoid redundant code, `deepeval` offers an easy way to apply as many metrics as you wish for a single test case.

```python title="test_example.py"
...

def test_everything():
    assert_test(test_case, [correctness_metric, answer_relevancy_metric])
```

In this scenario, `test_everything` only passes if all metrics are passing. Run `deepeval test run` again to see the results:

```bash
deepeval test run test_example.py
```

:::info
`deepeval` optimizes evaluation speed by running all metrics for each test case concurrently.
:::

## Create Your First Dataset

A dataset in `deepeval`, or more specifically an evaluation dataset, is simply a collection of `LLMTestCases` and/or `Goldens`.

<details>
<summary>What is a Golden?</summary>

A `Golden` is simply an `LLMTestCase` with no `actual_output`, and it is an
important concept if you're looking to generate LLM outputs at evaluation
time. To learn more about `Golden`s, [click
here.](/docs/evaluation-datasets#with-goldens)

</details>

To create a dataset, simply initialize an `EvaluationDataset` with a list of
`LLMTestCase`s or `Golden`s:

```python
from deepeval.test_case import LLMTestCase
from deepeval.dataset import EvaluationDataset

dataset = EvaluationDataset(test_cases=[LLMTestCase(input="...", actual_output="...")])
```

<Tabs>

<TabItem value="python" label="Python">

You can evaluate entire datasets instead of passing in a list of test cases.

```python
from deepeval.metrics import AnswerRelevancyMetric
from deepeval import evaluate
...

evaluate(dataset, [AnswerRelevancyMetric()])
```

</TabItem>

  <TabItem value="cli" label="CLI">

To use `deepeval`'s Pytest integration, you can utilize the `@pytest.mark.parametrize` decorator to loop through and evaluate your dataset.

```python title="test_dataset.py"
import pytest
from deepeval import assert_test
from deepeval.metrics import AnswerRelevancyMetric
...

# Loop through test cases using Pytest
@pytest.mark.parametrize(
    "test_case",
    dataset,
)
def test_customer_chatbot(test_case: LLMTestCase):
    assert_test(test_case, [AnswerRelevancyMetric(threshold=0.5)])
```

Additionally you can run test cases in parallel by using the optional `-n` flag followed by a number (that determines the number of processes that will be used) when executing `deepeval test run`:

```
deepeval test run test_dataset.py -n 2
```

:::tip
Visit the [evaluation introduction section](/docs/evaluation-flags-and-configs#flags-for-deepeval-test-run) to learn about the different types of flags you can use with the `deepeval test run` command.
:::

</TabItem>

</Tabs>

Especially for those working as part of a team, or have domain experts annotating datasets for you, it is best practice to keep your dataset somewhere as one source of truth. Your team can annotate datasets directly on [Confident AI](https://documentation.confident-ai.com/docs/dataset-editor/annotate-datasets), which is also 100% integrated with `deepeval`:

<VideoDisplayer
  src="https://confident-docs.s3.us-east-1.amazonaws.com/dataset-editor:dataset-annotation.mp4"
  confidentUrl="/docs/dataset-editor/annotate-datasets"
  label="Learn Dataset Annotation on Confident AI"
/>

You can then pull the dataset from the cloud to evaluate locally like how you would pull a Github repo.

```python
from deepeval.dataset import EvaluationDataset
from deepeval.metrics import AnswerRelevancyMetric

dataset = EvaluationDataset()
# supply your dataset alias
dataset.pull(alias="QA Dataset")

evaluate(dataset, metrics=[AnswerRelevancyMetric()])
```

And you're done! All results will also be available on Confident AI available for comparison and analysis.

## Generate Synthetic Datasets

`deepeval` offers a synthetic data generator that uses state-of-the-art evolution techniques to make synthetic (aka. AI generated) datasets realistic. Simply supply a list of local document paths to generate a synthetic dataset from your knowledge base.

<details>
<summary>Should you generate synthetic datasets?</summary>

Synthesizing evaluation data is especially helpful if you don't have a prepared evaluation dataset, as it will **help you generate the initiate testing data you need** to get up and running with evaluation.

However, you should aim to manually inspect and edit any synthetic data where possible.

Note that `deepeval`'s `Synthesizer` does **NOT** generate `actual_output`s for each golden, which is basically an `LLMTestCase` but with no `actual_output`. This is because `actual_output`s are meant to be generated by your LLM (application), not `deepeval`'s synthesizer.

</details>

```python
from deepeval.synthesizer import Synthesizer
from deepeval.dataset import EvaluationDataset

synthesizer = Synthesizer()
goldens = synthesizer.generate_goldens_from_docs(
  document_paths=['example.txt', 'example.docx', 'example.pdf']
)

dataset = EvaluationDataset(goldens=goldens)
```

After you're done with generating, simply evaluate your dataset as shown above. [Visit the synthesizer section](/docs/synthesizer-introduction) to learn how to customize `deepeval`'s synthetic data generation capabilities to your needs.

## Red Team Your LLM application

<details>
  <summary>What is LLM Red Teaming?</summary>

LLM red teaming refers to the process of attacking your LLM application to expose any safety risks it may have, including but not limited to vulnerabilities such as bias, racism, encouraging illegal actions, etc. It is an automated way to test for LLM safety by prompting it with adversarial attacks.

Red teaming is a different form of testing from what you've seen above because while standard LLM evaluation tests your LLM on its **intended functionality**, red teaming is meant to test your LLM application against, intentional, adversarial attacks from malicious users.

Here's how you can **scan your LLM for vulnerabilities in a few lines of code** using [DeepTeam](https://www.trydeepteam.com/docs/getting-started), an extremely powerful package to automatically scan for [50+ vulnerabilities](red-teaming-vulnerabilities):

</details>

Since March 16th 2025, to provide a better red teaming experience for everyone, all of `deepeval`'s red teaming functionalities has been migrated to **DeepTeam**, which is dedicated for red teaming. Here is [DeepTeam's quickstart.](https://www.trydeepteam.com/docs/getting-started) To install, run:

```python
pip install -U deepteam
```

DeepTeam is built on top of DeepEval and follows the same design principles, with the same customizations that you would expect in DeepEval's ecosystem. **Use DeepTeam alongside DeepEval** if you wish to do both regular LLM evaluation and LLM safety testing.

```python
from deepteam import red_team
from deepteam.vulnerabilities import Bias
from deepteam.attacks.single_turn import PromptInjection

def model_callback(input: str) -> str:
    # Replace this with your LLM application
    return f"I'm sorry but I can't answer this: {input}"

bias = Bias(types=["race"])
prompt_injection = PromptInjection()

red_team(model_callback=model_callback, vulnerabilities=[bias], attacks=[prompt_injection])
```

`deepteam` is highly customizable and offers a range of different advanced red teaming capabilities for anyone to leverage. For more in-depth red teaming, go to [DeepTeam's documentation.](https://www.trydeepteam.com/docs/getting-started)

## Using Confident AI

[Confident AI](https://confident-ai.com) is the `deepeval` cloud platform. While `deepeval` runs locally and all testing data are lost afterwards, Confident AI offers data persistence, regression testing, sharable testing reports, monitoring, collecting human feedback, and so much more.

This section is just an overview of Confident AI. If Confident AI sounds interesting, [**click here**](https://documentation.confident-ai.com/docs)

<details>
<summary>Recommended LLM development workflow</summary>

Here is the **LLM development workflow** that is highly recommended with Confident AI:

- Curate datasets
- Run evaluations with dataset
- Analyze evaluation results
- Improve LLM application based on evaluation results
- Run another evaluation on the same dataset

And once your LLM application is live in **production**, you should:

- Monitor LLM outputs, and enable online metrics to flag unsatisfactory outputs
- Review unsatisfactory outputs, and decide whether to add it to your evaluation dataset

</details>

While there are many LLMOps platform that exist, Confident AI is laser focused on evaluations, although we also offer advanced observability, and native to `deepeval`, meaning users of `deepeval` requires no additional code to use Confident AI.
On-prem hosting is also available. [Book a demo](https://confident-ai.com/book-a-demo) to learn more about it.

### Login

Confident AI integrates 100% with `deepeval`. All you need to do is [create an account here](https://app.confident-ai.com), or run the following command to login:

<Tabs>
<TabItem value="CLI" label="CLI">

```bash
deepeval login
```

</TabItem>
<TabItem value="python" label="Python">

```python title="main.py"
deepeval.login_with_confident_api_key("your-confident-api-key")
```

</TabItem>
</Tabs>

This will open your web browser where you can follow the instructions displayed on the CLI to create an account, get your Confident API key, and paste it in the CLI. You should see a message congratulating your successful login.

### Features

<Tabs>
<TabItem value="curaing-datasets" label="Curating Datasets">

By keeping your datasets on Confident AI, you can ensure that your datasets that are used to run evaluations are always in-sync with your codebase. This is especially helpful if your datasets are edited by someone else, such as a domain expert.

<video width="100%" controls muted playsInline>
  <source
    src="https://deepeval-docs.s3.us-east-1.amazonaws.com/confident-create-dataset.mp4"
    type="video/mp4"
  />
</video>

Once you have your dataset on Confident AI, access it by pulling it from the cloud:

```python
from deepeval.dataset import EvaluationDataset

dataset = EvaluationDataset()
dataset.pull(alias="My first dataset")
print(dataset)
```

You'll often times want to process the pulled dataset before evaluating it, since test cases in a dataset are stored as `Golden`s, which might not always be ready for evaluation (ie. missing an `actual_output`). To see a concrete example and a more detailed explanation, visit the [evaluating datasets section.](https://documentation.confident-ai.com/docs)

</TabItem>

<TabItem value="running-evaluations" label="Running Evaluations">

You can either run evaluations [locally using `deepeval`](https://documentation.confident-ai.com/docs), or on the cloud on a [collection of metrics](https://documentation.confident-ai.com/docs) (which is also powered by `deepeval`). Most of the time, running evaluations locally is preferred because it allows for greater flexibility in metric customization. Using the previously pulled dataset, we can run an evaluation:

```python
from deepeval import evaluate
from deepeval.metrics import AnswerRelevancyMetric
...

evaluate(dataset, metrics=[AnswerRelevancyMetric()])
```

You'll get a sharable testing report generated for you on Confident AI once your evaluation has completed. If you have more than two testing reports, you can also compare them to catch any regressions.

<video width="100%" controls muted playsInline>
  <source
    src="https://deepeval-docs.s3.us-east-1.amazonaws.com/confident-full-test-run.mp4"
    type="video/mp4"
  />
</video>

:::info
You can also log hyperparameters via the `evaluate()` function:

```python
from deepeval import evaluate
...

evaluate(
    test_cases=[...],
    metrics=[...],
    hyperparameters={"model": "gpt-4.1", "prompt template": "..."}
)
```

Feel free to execute this in a nested for loop to figure out which combination gives the best results.

:::

</TabItem>

<TabItem value="monitoring-llm-outputs" label="Monitoring LLM Outputs">

Confident AI allows anyone to [monitor, trace, and evaluate LLM outputs in real-time.](https://documentation.confident-ai.com/docs) A single API request is all that's required, and this would typically happen at your servers right before returning an LLM response to your users:

```python
import openai
import deepeval

client = OpenAI()

def sync_without_stream(user_message: str):
    model = "gpt-4-turbo"
    response = client.chat.completions.create(
      model=model,
      messages=[{"role": "user", "content": user_message}]
    )
    output = response.choices[0].message.content

    # Run monitor() synchronously
    deepeval.monitor(input=user_message, output=output, model=model, event_name="RAG chatbot")
    return output

print(sync_without_stream("Tell me a joke."))
```

<video width="100%" controls muted playsInline>
  <source
    src="https://deepeval-docs.s3.us-east-1.amazonaws.com/confident-simple-monitoring.mp4"
    type="video/mp4"
  />
</video>

</TabItem>

<TabItem value="collecting-human-feedback" label="Collecting Human Feedback">

Confident AI allows you to send human feedback on LLM responses monitored in production, all via one API call by using the previously returned `response_id` from `deepeval.monitor()`:

```python
import deepeval
...

deepeval.send_feedback(
    response_id=response_id,
    provider="user",
    rating=7,
    explanation="Although the response is accurate, I think the spacing makes it hard to read."
)
```

Confident AI allows you to keep track of either `"user"` feedback (ie. feedback provided by end users interacting with your LLM application), or `"reviewer"` feedback (ie. feedback provided by reviewers manually checking the quality of LLM responses in production).

:::note
To learn more, visit the [human feedback section page.](https://documentation.confident-ai.com/docs)
:::

</TabItem>
</Tabs>

## Full Example

You can find the full example [here on our Github](https://github.com/confident-ai/deepeval/blob/main/examples/getting_started/test_example.py).<|MERGE_RESOLUTION|>--- conflicted
+++ resolved
@@ -304,36 +304,24 @@
 
 </Tabs>
 
-<<<<<<< HEAD
-## Evaluate Nested Components
-=======
+
 ## Evaluate LLM Components
 
 While end-to-end evals treat your LLM app as a black-box, you also evaluate individual components within your LLM app (think retrievers, agents, tool calls, LLMs, etc.) through **component-level evaluation**. This is the recommended way to evaluate **AI agents.**
->>>>>>> 312b01be
 
 <details>
   <summary>
     <strong>What is Component-level Evaluations?</strong>
   </summary>
 
-<<<<<<< HEAD
-What we saw above is known as **end-to-end** evaluation, which treats your LLM app as a black-box. If you wish to evaluate multiple components in your LLM app, you can implement **component-level** evals instead.
-=======
 Component‑level evals is the recommended way to **evaluate AI agents**, as it tackles each and every component in your LLM app. You can apply either metrics with specific criteria (like the `GEval` we saw above for end-to-end evals), or a generic [task completion metric](/docs/metrics-task-completion) that is great for evaluating agents.
->>>>>>> 312b01be
 
 Component‑level evaluations focus on individual components rather than the overall end‑to‑end result, making it easy to identify and fix specific modules in your LLM application. Moreover, agentic metrics—such as [Task Completion](/docs/metrics#task-completion)—can only be applied through component-level evals.
 
 </details>
 
-<<<<<<< HEAD
-To begin, trace the "components" such as LLM calls, retrievers, tool calls, and agents within your LLM application using the `@observe` decorator, and apply the metrics on a component-level. Tracing with `deepeval` is non-instrusive (learn more [here](/docs/evaluation-llm-tracing)) and helps you avoid rewriting your codebase just for evals:
-
-```python
-=======
+
 ```python title="main.py" {7,12}
->>>>>>> 312b01be
 from deepeval.tracing import observe, update_current_span
 from deepeval.test_case import LLMTestCase
 from deepeval.dataset import Golden
@@ -356,13 +344,9 @@
 
 ```
 
-<<<<<<< HEAD
-When evaluating agents, we strongly recommend including `TaskCompletion` in your outter most component's metrics list.
-=======
 All you need is setup LLM tracing by adding a `@observe` decorator to components you wish to evaluate. This will also allow you to see [LLM traces on Confident AI](https://documentation.confident-ai.com/docs/llm-tracing/introduction), for both testing and production environments.
 
 Notice how we had to set an `LLMTestCase` at the "`inner_component`" level. If you wish to just evaluate the entire trace starting from that particular component, simply use the **task completion metric**:
->>>>>>> 312b01be
 
 :::tip
 `TaskCompletion` is a powerful agentic metric that determines if the desired outcome was achieved based on the traced agentic flow, and is easy to set up because you don't need to populate any test case parameters.
@@ -380,17 +364,6 @@
 @observe()
 def inner_component(): # Component can be anything from an LLM call, retrieval, agent, tool use, etc.
     return
-<<<<<<< HEAD
-
-
-@observe(metrics=[task_completion])
-def llm_app(input: str):
-    inner_component()
-    return
-
-evaluate(observed_callback=llm_app, goldens=[Golden(input="Hi!")])
-```
-=======
 ```
 
 :::tip
@@ -398,7 +371,6 @@
 :::
 
 Component-level evals is also on Confident AI:
->>>>>>> 312b01be
 
 **Tracing also helps you debug evaluations** when using Confident AI (video below). You can learn everything about component-level evaluations [here.](/docs/evaluation-component-level-llm-evals)
 
@@ -515,10 +487,6 @@
 
 <TabItem value="Chatbots" label="Chatbots">
 
-<<<<<<< HEAD
-```python
-from deepeval.test_case import Turn, TurnParams, ConversationalTestCase
-=======
 Chatbots require "conversational" (or multi-turn) metrics and they include:
 
 - **Conversation Completeness:** Evaluates if conversation satisify user needs.
@@ -530,7 +498,6 @@
 
 ```python title="main.py"
 from deepeval.test_case import Turn, ConversationalTestCase
->>>>>>> 312b01be
 from deepeval.metrics import ConversationalGEval
 
 convo_test_case = ConversationalTestCase(
