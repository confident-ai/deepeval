--- conflicted
+++ resolved
@@ -143,7 +143,33 @@
 
 At this point, you can either pause and [learn how to setup LLM tracing in the next section](/docs/evaluation-llm-tracing) before continuing, or finish this section before moving onto tracing.
 
-## Use Python scripts
+## Run Component-Level Evals
+
+Once your LLM application is decorated with `@observe`, you'll be able to provide it as an `observed_callback` and invoked it with `Golden`s to create a list of test cases within your `@observe` decorated spans. These test cases are then evaluated using the respective `metrics` to create a **test run**.
+
+<div style={{ textAlign: "center", margin: "2rem 0" }}>
+
+```mermaid
+flowchart LR
+  A[Invoke LLM app with Golden Inputs] --> B
+
+  subgraph B[For Each Observed Component]
+    C[Set LLMTestCase at Runtime] --> D[Run Component-Specific Metrics]
+  end
+
+  B -->|All components evaluated| E[Test Run Created]
+```
+
+</div>
+
+You can run component-level LLM evaluations in either:
+
+- **CI/CD pipelines** using `deepeval test run`, or
+- **Python scripts** by looping through your dataset
+
+All 3 methods give you exactly the same functionality, and integrates 100% with Confident AI for [sharable testing reports on the cloud.](https://www.confident-ai.com/docs/llm-evaluation/dashboards/testing-reports)
+
+### Use Python scripts
 
 To use a dataset for component-level testing, initialize a dataset with a list of `Golden`s, then invoke your `@observe` decorated LLM application within the loop of `evals_iterator()`.
 
@@ -159,15 +185,11 @@
 ```python
 from deepeval.dataset import EvaluationDataset, Golden
 
-<<<<<<< HEAD
 goldens=[
     Golden(input="What is your name?"),
     Golden(input="Choose a number between 1 to 100"),
     ...
 ]
-=======
-All 3 methods give you exactly the same functionality, and integrates 100% with Confident AI for [sharable testing reports on the cloud.](https://www.confident-ai.com/docs/llm-evaluation/dashboards/testing-reports)
->>>>>>> 244113a8
 
 dataset = EvaluationDataset(goldens)
 dataset.push(alias="Your Dataset Name")
