--- conflicted
+++ resolved
@@ -13,12 +13,7 @@
 
 ![ok](./images/docs:end-to-end-llm-evals.png)
 
-<<<<<<< HEAD
-:::tip
-To get a more intuitive and fully sharable [LLM test report](https://documentation.confident-ai.com/docs/llm-evaluation/evaluation-features/testing-reports) login to Confident AI [here](https://app.confident-ai.com) or run the following in your terminal:
-=======
 If you're logged into Confident AI, you'll also receive a fully sharable LLM testing report on the cloud. Run this in the CLI:
->>>>>>> 244113a8
 
 ```bash
 deepeval login
@@ -49,7 +44,7 @@
 - **Python scripts** using the `evaluate()` function, or
 - **CI/CD pipelines** using `deepeval test run`
 
-Both gives you exactly the same functionality, and integrates 100% with Confident AI for [sharable testing reports on the cloud.](http://documentation.confident-ai.com/docs/llm-evaluation/evaluation-features/testing-reports)
+Both gives you exactly the same functionality, and integrates 100% with Confident AI for [sharable testing reports on the cloud.](http://www.confident-ai.com/docs/llm-evaluation/dashboards/testing-reports)
 
 <details>
 <summary><strong>When should you run End-to-End evaluations?</strong></summary>
@@ -181,7 +176,6 @@
 from typing import List
 from deepeval.test_case import LLMTestCase, ToolCall
 
-<<<<<<< HEAD
 def lm_app(input_text: str):
     tools = []
 
@@ -215,9 +209,6 @@
 
 </TimelineItem>
 </Timeline>
-=======
-Both gives you exactly the same functionality, and integrates 100% with Confident AI for [sharable testing reports on the cloud.](http://www.confident-ai.com/docs/llm-evaluation/dashboards/testing-reports)
->>>>>>> 244113a8
 
 You can now use these test cases and metrics to run end-to-end evals.
 
@@ -751,8 +742,55 @@
 </Timeline>
 
 :::caution
-<<<<<<< HEAD
-The usual `pytest` command would still work but is highly not recommended. `deepeval test run` adds a range of functionalities on top of Pytest for unit-testing LLMs, which is enabled by [8+ optional flags](/docs/evaluation-flags-and-configs#flags-for-deepeval-test-run). Users typically include `deepeval test run` as a command in their `.yaml` files for pre-deployment checks in CI/CD pipelines ([example here](https://documentation.confident-ai.com/docs/llm-evaluation/evaluation-features/unit-testing-in-cicd)).
+The usual `pytest` command would still work but is highly not recommended. `deepeval test run` adds a range of functionalities on top of Pytest for unit-testing LLMs, which is enabled by [8+ optional flags](/docs/evaluation-flags-and-configs#flags-for-deepeval-test-run). Users typically include `deepeval test run` as a command in their `.yaml` files for pre-deployment checks in CI/CD pipelines ([example here](https://www.confident-ai.com/docs/llm-evaluation/unit-testing-cicd)).
+:::
+
+
+</TimelineItem>
+<TimelineItem title="Create a YAML file to test on every push">
+
+You just need to create a YAML file now to test your LLM app on every change you make.
+
+```yaml {32-33}
+name: LLM App DeepEval Tests
+
+on:
+  push:
+    branches: [main]
+  pull_request:
+    branches: [main]
+
+jobs:
+  test:
+    runs-on: ubuntu-latest
+    steps:
+      - name: Checkout Code
+        uses: actions/checkout@v2
+
+      - name: Set up Python
+        uses: actions/setup-python@v4
+        with:
+          python-version: "3.10"
+
+      - name: Install Poetry
+        run: |
+          curl -sSL https://install.python-poetry.org | python3 -
+          echo "$HOME/.local/bin" >> $GITHUB_PATH
+
+      - name: Install Dependencies
+        run: poetry install --no-root
+
+      - name: Run DeepEval Unit Tests
+        env:
+          OPENAI_API_KEY: ${{ secrets.OPENAI_API_KEY }}
+          CONFIDENT_API_KEY: ${{ secrets.CONFIDENT_API_KEY }}
+        run: poetry run deepeval test run test_llm_app.py
+```
+</TimelineItem>
+</Timeline>
+
+:::caution
+The usual `pytest` command would still work but is highly not recommended. `deepeval test run` adds a range of functionalities on top of Pytest for unit-testing LLMs, which is enabled by [8+ optional flags](/docs/evaluation-flags-and-configs#flags-for-deepeval-test-run). Users typically include `deepeval test run` as a command in their `.yaml` files for pre-deployment checks in CI/CD pipelines ([example here](https://www.confident-ai.com/docs/llm-evaluation/unit-testing-cicd)).
 :::
 
 [Click here](/docs/evaluation-flags-and-configs#flags-for-deepeval-test-run) to learn about different optional flags available to `deepeval test run` to customize asynchronous behaviors, error handling, etc.
@@ -771,7 +809,4 @@
 ```bash
 deepeval login
 ```
-=======
-The usual `pytest` command would still work but is highly not recommended. `deepeval test run` adds a range of functionalities on top of Pytest for unit-testing LLMs, which is enabled by [8+ optional flags](/docs/evaluation-flags-and-configs#flags-for-deepeval-test-run). Users typically include `deepeval test run` as a command in their `.yaml` files for pre-deployment checks in CI/CD pipelines ([example here](https://www.confident-ai.com/docs/llm-evaluation/unit-testing-cicd)).
->>>>>>> 244113a8
 :::