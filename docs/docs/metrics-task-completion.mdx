---
id: metrics-task-completion
title: Task Completion
sidebar_label: Task Completion
---

<head>
  <link
    rel="canonical"
    href="https://deepeval.com/docs/metrics-task-completion"
  />
</head>

import Equation from "@site/src/components/Equation";
import MetricTagsDisplayer from "@site/src/components/MetricTagsDisplayer";

<MetricTagsDisplayer agent={true} referenceless={true} />

The task completion metric uses LLM-as-a-judge to evaluate how effectively an **LLM agent accomplishes a task**. Task Completion is a self-explaining LLM-Eval, meaning it outputs a reason for its metric score.

:::info
Task Completion analyzes your **agent's full trace** to determine task success, which requires [setting up tracing](/docs/evaluation-llm-tracing).
:::

## Usage

To begin, [set up tracing](/docs/evaluation-llm-tracing) and simply supply the `TaskCompletionMetric()` to your agent's `@observe` tag.

```python
from deepeval.metrics import TaskCompletionMetric
from deepeval.tracing import observe
from deepeval.dataset import Golden
from deepeval import evaluate

task_completion = TaskCompletionMetric(
    threshold=0.7,
    model="gpt-4o",
    include_reason=True
)

@observe(metrics=[task_completion])
def trip_planner_agent(input):
<<<<<<< HEAD
    destination = "Paris"
    days = 2
=======
    destination, days = input.split(",")
    days = int(days)
>>>>>>> 60865a2d

    @observe()
    def restaurant_finder(city):
        return ["Le Jules Verne", "Angelina Paris", "Septime"]

    @observe()
    def itinerary_generator(destination, days):
        return ["Eiffel Tower", "Louvre Museum", "Montmartre"][:days]

    itinerary = itinerary_generator(destination, days)
    restaurants = restaurant_finder(destination)

    output = []
    for i in range(days):
        output.append(f"{itinerary[i]} and eat at {restaurants[i]}")

    return ". ".join(output) + "."

evaluate(observed_callback=trip_planner_agent, goldens=[Golden(input="Paris, 2")])
```

There are **SEVEN** optional parameters when creating a `TaskCompletionMetric`:

- [Optional] `threshold`: a float representing the minimum passing threshold, defaulted to 0.5.
- [Optional] `task`: a string representing the task to be completed. If no task is supplied, it is automatically inferred from the trace. Defaulted to the `None`
- [Optional] `model`: a string specifying which of OpenAI's GPT models to use, **OR** [any custom LLM model](/docs/metrics-introduction#using-a-custom-llm) of type `DeepEvalBaseLLM`. Defaulted to 'gpt-4o'.
- [Optional] `include_reason`: a boolean which when set to `True`, will include a reason for its evaluation score. Defaulted to `True`.
- [Optional] `strict_mode`: a boolean which when set to `True`, enforces a binary metric score: 1 for perfection, 0 otherwise. It also overrides the current threshold and sets it to 1. Defaulted to `False`.
- [Optional] `async_mode`: a boolean which when set to `True`, enables [concurrent execution within the `measure()` method.](/docs/metrics-introduction#measuring-a-metric-in-async) Defaulted to `True`.
- [Optional] `verbose_mode`: a boolean which when set to `True`, prints the intermediate steps used to calculate said metric to the console, as outlined in the [How Is It Calculated](#how-is-it-calculated) section. Defaulted to `False`.

### End-to-End

You can also run the `TaskCompletionMetric` for [end-to-end](/docs/evaluation-end-to-end-llm-evals) evaluation as a standalone, though this is not the recommended way to use it, since the full trace is required for thorough evaluation.

```python
from deepeval import evaluate
from deepeval.test_case import LLMTestCase
from deepeval.metrics import TaskCompletionMetric
from deepeval.test_case import ToolCall

metric = TaskCompletionMetric(
    threshold=0.7,
    model="gpt-4.1",
    include_reason=True
)
test_case = LLMTestCase(
    input="Plan a 3-day itinerary for Paris with cultural landmarks and local cuisine.",
    actual_output=(
        "Day 1: Eiffel Tower, dinner at Le Jules Verne. "
        "Day 2: Louvre Museum, lunch at Angelina Paris. "
        "Day 3: Montmartre, evening at a wine bar."
    ),
    tools_called=[
        ToolCall(
            name="Itinerary Generator",
            description="Creates travel plans based on destination and duration.",
            input_parameters={"destination": "Paris", "days": 3},
            output=[
                "Day 1: Eiffel Tower, Le Jules Verne.",
                "Day 2: Louvre Museum, Angelina Paris.",
                "Day 3: Montmartre, wine bar.",
            ],
        ),
        ToolCall(
            name="Restaurant Finder",
            description="Finds top restaurants in a city.",
            input_parameters={"city": "Paris"},
            output=["Le Jules Verne", "Angelina Paris", "local wine bars"],
        ),
    ],
)

# To run metric as a standalone
# metric.measure(test_case)
# print(metric.score, metric.reason)

evaluate(test_cases=[test_case], metrics=[metric])
```

To use the `TaskCompletionMetric` for end-to-end evaluation, you'll have to provide the following arguments when creating an [`LLMTestCase`](/docs/evaluation-test-cases#llm-test-case):

- `input`
- `actual_output`
- `tools_called`

The `input` and `actual_output` are required to create an `LLMTestCase` (and hence required by all metrics) even though they might not be used for metric calculation. Read the [How Is It Calculated](#how-is-it-calculated) section below to learn more.

:::caution
This is not recommended and will be deprecated soon as a test case does not represent the full execution of an agent.
:::

## How Is It Calculated?

The `TaskCompletionMetric` score is calculated according to the following equation:

<Equation formula="\text{Task Completion Score} = \text{AlignmentScore}(\text{Task}, \text{Outcome})" />

- **Task** and **Outcome** are extracted from the trace (or test case for end-to-end) using an LLM.
- The **Alignment Score** measures how well the outcome aligns with the extracted (or user-provided) task, as judged by an LLM.<|MERGE_RESOLUTION|>--- conflicted
+++ resolved
@@ -40,13 +40,8 @@
 
 @observe(metrics=[task_completion])
 def trip_planner_agent(input):
-<<<<<<< HEAD
     destination = "Paris"
     days = 2
-=======
-    destination, days = input.split(",")
-    days = int(days)
->>>>>>> 60865a2d
 
     @observe()
     def restaurant_finder(city):
