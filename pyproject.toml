[tool.poetry]
name = "deepeval"
version = "2.7.5"
description = "The LLM Evaluation Framework"
authors = ["Jeffrey Ip <jeffreyip@confident-ai.com>"]
license = "Apache-2.0"
readme = "README.md"
repository = "https://github.com/confident-ai/deepeval"
documentation = "https://deepeval.com"
exclude = ["tests/*"]

[tool.poetry.scripts]
deepeval = 'deepeval.cli.main:app'

[tool.poetry.plugins."pytest11"]
plugins = "deepeval.plugins.plugin"

[tool.poetry.dependencies]
python = ">=3.9, <4.0"
requests = "^2.31.0"
tqdm = "^4.66.1"
pytest = "*"
pytest-xdist = "*"
pytest-repeat = "*"
pytest-rerunfailures = "^12.0"
pytest-asyncio = "*"
tabulate = "^0.9.0"
sentry-sdk = "*"
rich = "^13.6.0"
coverage = "*"
black = "*"
portalocker = "*"
openai = "*"
twine="5.1.1"
aiohttp = "*"
typer = "*"
instructor = "*"
ollama="*"
setuptools = "*"
wheel = "*"
langchain_openai = "*"
langchain_community = "*"
llama-index = "*"
tenacity = "<=9.0.0"
opentelemetry-api = "^1.24.0"  
opentelemetry-sdk = "^1.24.0" 
opentelemetry-exporter-otlp-proto-grpc = "^1.24.0" 
grpcio = "^1.67.1"
anthropic = "^0.49.0"
google-genai = "^1.9.0"
posthog = "^3.23.0"
boto3 = "^1.34.0"
<<<<<<< HEAD
=======
pillow = "^10.2.0"
>>>>>>> 6f4ea566

[tool.black]
line-length = 80

[build-system]
requires = ["poetry-core"]
build-backend = "poetry.core.masonry.api"

[tool.pytest.ini_options]
addopts = "-m 'not skip_test'"
markers = [
    "skip_test: skip the test",
]<|MERGE_RESOLUTION|>--- conflicted
+++ resolved
@@ -50,10 +50,7 @@
 google-genai = "^1.9.0"
 posthog = "^3.23.0"
 boto3 = "^1.34.0"
-<<<<<<< HEAD
-=======
 pillow = "^10.2.0"
->>>>>>> 6f4ea566
 
 [tool.black]
 line-length = 80
