from typing import Any, Dict, List, Optional, Union
from contextvars import ContextVar
<<<<<<< HEAD
from deepeval.tracing.types import BaseSpan, Trace, BaseMetric
=======
from deepeval.tracing.types import BaseSpan, Trace, Feedback
>>>>>>> 0d292350
from deepeval.test_case import LLMTestCase
from deepeval.tracing.attributes import Attributes


current_span_context: ContextVar[Optional[BaseSpan]] = ContextVar(
    "current_span", default=None
)

current_trace_context: ContextVar[Optional[Trace]] = ContextVar(
    "current_trace", default=None
)


def update_current_span(
    test_case: Optional[LLMTestCase] = None,
    attributes: Optional[Attributes] = None,
    metadata: Optional[Dict[str, Any]] = None,
    feedback: Optional[Feedback] = None,
):
    current_span = current_span_context.get()
    if not current_span:
        return
    if attributes:
        current_span.set_attributes(attributes)
    if test_case:
        current_span.llm_test_case = test_case
    if metadata:
        current_span.metadata = metadata
    if feedback:
        current_span.feedback = feedback


def update_current_trace(
    tags: Optional[List[str]] = None,
    metadata: Optional[Dict[str, Any]] = None,
    thread_id: Optional[str] = None,
    user_id: Optional[str] = None,
    input: Optional[Any] = None,
    output: Optional[Any] = None,
<<<<<<< HEAD
    test_case: Optional[LLMTestCase] = None,
    metrics: Optional[Union[List[str], List[BaseMetric]]] = None
=======
    feedback: Optional[Feedback] = None,
>>>>>>> 0d292350
):
    current_trace = current_trace_context.get()
    if not current_trace:
        return
    if tags:
        current_trace.tags = tags
    if metadata:
        current_trace.metadata = metadata
    if thread_id:
        current_trace.thread_id = thread_id
    if user_id:
        current_trace.user_id = user_id
    if input:
        current_trace.input = input
    if output:
        current_trace.output = output
<<<<<<< HEAD
    if test_case:
        current_trace.llm_test_case = test_case
    if metrics:
        current_trace.metrics = metrics
=======
    if feedback:
        current_trace.feedback = feedback
>>>>>>> 0d292350
<|MERGE_RESOLUTION|>--- conflicted
+++ resolved
@@ -1,10 +1,6 @@
 from typing import Any, Dict, List, Optional, Union
 from contextvars import ContextVar
-<<<<<<< HEAD
-from deepeval.tracing.types import BaseSpan, Trace, BaseMetric
-=======
-from deepeval.tracing.types import BaseSpan, Trace, Feedback
->>>>>>> 0d292350
+from deepeval.tracing.types import BaseSpan, Trace, BaseMetric, Feedback
 from deepeval.test_case import LLMTestCase
 from deepeval.tracing.attributes import Attributes
 
@@ -44,12 +40,9 @@
     user_id: Optional[str] = None,
     input: Optional[Any] = None,
     output: Optional[Any] = None,
-<<<<<<< HEAD
     test_case: Optional[LLMTestCase] = None,
     metrics: Optional[Union[List[str], List[BaseMetric]]] = None
-=======
     feedback: Optional[Feedback] = None,
->>>>>>> 0d292350
 ):
     current_trace = current_trace_context.get()
     if not current_trace:
@@ -66,12 +59,9 @@
         current_trace.input = input
     if output:
         current_trace.output = output
-<<<<<<< HEAD
     if test_case:
         current_trace.llm_test_case = test_case
     if metrics:
         current_trace.metrics = metrics
-=======
     if feedback:
-        current_trace.feedback = feedback
->>>>>>> 0d292350
+        current_trace.feedback = feedback