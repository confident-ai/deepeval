from typing import Any, Dict, List, Literal, Optional, Set, Union, Callable
from time import perf_counter
import threading
import functools
import inspect
import asyncio
import random
import atexit
import queue
import uuid
import os
from openai import OpenAI
from rich.console import Console
from rich.progress import Progress


from deepeval.constants import (
    CONFIDENT_TRACE_VERBOSE,
    CONFIDENT_TRACE_FLUSH,
    CONFIDENT_SAMPLE_RATE,
    CONFIDENT_TRACE_ENVIRONMENT,
)
from deepeval.confident.api import Api, Endpoints, HttpMethods
from deepeval.metrics import BaseMetric
from deepeval.tracing.api import (
    BaseApiSpan,
    SpanApiType,
    SpanTestCase,
    TraceApi,
    TraceTestCase,
)
from deepeval.telemetry import capture_send_trace
from deepeval.tracing.attributes import (
    AgentAttributes,
    Attributes,
    LlmAttributes,
    RetrieverAttributes,
    ToolAttributes,
)
from deepeval.tracing.patchers import patch_openai_client
from deepeval.tracing.types import (
    AgentSpan,
    BaseSpan,
    LlmSpan,
    RetrieverSpan,
    SpanType,
    ToolSpan,
    Trace,
    TraceSpanStatus,
    TraceWorkerStatus,
)
from deepeval.tracing.utils import (
    Environment,
    make_json_serializable,
    perf_counter_to_datetime,
    to_zod_compatible_iso,
    validate_environment,
    validate_sampling_rate,
)
from deepeval.feedback.utils import convert_feedback_to_api_feedback
from deepeval.utils import dataclass_to_dict, is_confident
from deepeval.tracing.context import current_span_context, current_trace_context


class TraceManager:
    def __init__(self):
        self.traces: List[Trace] = []
        self.active_traces: Dict[str, Trace] = {}  # Map of trace_uuid to Trace
        self.active_spans: Dict[str, BaseSpan] = (
            {}
        )  # Map of span_uuid to BaseSpan

        # Initialize queue and worker thread for trace posting
        self._trace_queue = queue.Queue()
        self._worker_thread = None
        self._min_interval = 0.2  # Minimum time between API calls (seconds)
        self._last_post_time = 0
        self._in_flight_tasks: Set[asyncio.Task[Any]] = set()
        self._daemon = (
            False if os.getenv(CONFIDENT_TRACE_FLUSH) == "YES" else True
        )
        self.evaluating = False

        # trace manager attributes
        self.confident_api_key = None
        self.custom_mask_fn: Optional[Callable] = None
        self.environment = os.environ.get(
            CONFIDENT_TRACE_ENVIRONMENT, Environment.DEVELOPMENT.value
        )
        validate_environment(self.environment)

        self.sampling_rate = os.environ.get(CONFIDENT_SAMPLE_RATE, 1)
        validate_sampling_rate(self.sampling_rate)
        self.openai_client = None

        # Register an exit handler to warn about unprocessed traces
        atexit.register(self._warn_on_exit)

    def _warn_on_exit(self):
        queue_size = self._trace_queue.qsize()
        in_flight = len(self._in_flight_tasks)
        remaining_tasks = queue_size + in_flight
        if os.getenv(CONFIDENT_TRACE_FLUSH) != "YES" and remaining_tasks > 0:
            self._print_trace_status(
                message=f"WARNING: Exiting with {queue_size + in_flight} abaonded trace(s).",
                trace_worker_status=TraceWorkerStatus.WARNING,
                description=f"Set {CONFIDENT_TRACE_FLUSH}=YES as an environment variable to flush remaining traces to Confident AI.",
            )

    def mask(self, data: Any):
        if self.custom_mask_fn is not None:
            self.custom_mask_fn(data)
        else:
            return data

    def configure(
        self,
        mask: Optional[Callable] = None,
        environment: Optional[str] = None,
        sampling_rate: Optional[float] = None,
        confident_api_key: Optional[str] = None,
        openai_client: Optional[OpenAI] = None,
    ) -> None:
        if mask is not None:
            self.custom_mask_fn = mask
        if environment is not None:
            validate_environment(environment)
            self.environment = environment
        if sampling_rate is not None:
            validate_sampling_rate(sampling_rate)
            self.sampling_rate = sampling_rate
        if confident_api_key is not None:
            self.confident_api_key = confident_api_key
        if openai_client is not None:
            self.openai_client = openai_client
            patch_openai_client(openai_client)

    def start_new_trace(self) -> Trace:
        """Start a new trace and set it as the current trace."""
        trace_uuid = str(uuid.uuid4())
        new_trace = Trace(
            uuid=trace_uuid,
            root_spans=[],
            status=TraceSpanStatus.IN_PROGRESS,
            start_time=perf_counter(),
            end_time=None,
            confident_api_key=self.confident_api_key,
        )
        self.active_traces[trace_uuid] = new_trace
        self.traces.append(new_trace)
        return new_trace

    def end_trace(self, trace_uuid: str):
        """End a specific trace by its UUID."""

        if trace_uuid in self.active_traces:
            trace = self.active_traces[trace_uuid]
            trace.end_time = perf_counter()

            # Default to SUCCESS for completed traces
            # This assumes that if a trace completes, it was successful overall
            # Users can manually set the status to ERROR if needed
            if trace.status == TraceSpanStatus.IN_PROGRESS:
                trace.status = TraceSpanStatus.SUCCESS

            # Post the trace to the server before removing it
            if not self.evaluating:
                self.post_trace(trace)
            else:
                # print(f"Ending trace: {trace.root_spans}")
                self.environment = Environment.TESTING
                trace.root_spans = [trace.root_spans[0].children[0]]
                for root_span in trace.root_spans:
                    root_span.parent_uuid = None

            # Remove from active traces
            del self.active_traces[trace_uuid]

    def set_trace_status(self, trace_uuid: str, status: TraceSpanStatus):
        """Manually set the status of a trace."""
        if trace_uuid in self.active_traces:
            trace = self.active_traces[trace_uuid]
            trace.status = status

    def add_span(self, span: BaseSpan):
        """Add a span to the active spans dictionary."""
        self.active_spans[span.uuid] = span

    def remove_span(self, span_uuid: str):
        """Remove a span from the active spans dictionary."""
        if span_uuid in self.active_spans:
            del self.active_spans[span_uuid]

    def add_span_to_trace(self, span: BaseSpan):
        """Add a span to its trace."""
        trace_uuid = span.trace_uuid
        if trace_uuid not in self.active_traces:
            raise ValueError(
                f"Trace with UUID {trace_uuid} does not exist. A span must have a valid trace."
            )

        trace = self.active_traces[trace_uuid]

        # If this is a root span (no parent), add it to the trace's root_spans
        if not span.parent_uuid:
            trace.root_spans.append(span)
        else:
            # This is a child span, find its parent and add it to the parent's children
            parent_span = self.get_span_by_uuid(span.parent_uuid)
            if parent_span:
                parent_span.children.append(span)
            else:
                raise ValueError(
                    f"Parent span with UUID {span.parent_uuid} does not exist."
                )
    
    def remove_span_from_trace(self, span: BaseSpan):
        """Remove a span from its trace."""
        trace_uuid = span.trace_uuid
        if trace_uuid not in self.active_traces:
            raise ValueError(
                f"Trace with UUID {trace_uuid} does not exist. A span must have a valid trace."
            )

        trace = self.active_traces[trace_uuid]

        # If this is a root span (no parent), remove it from the trace's root_spans
        if not span.parent_uuid:
            trace.root_spans.remove(span)
        else:
            # This is a child span, find its parent and remove it from the parent's children
            parent_span = self.get_span_by_uuid(span.parent_uuid)
            if parent_span:
                parent_span.children = [s for s in parent_span.children if s.uuid != span.uuid]

    def get_trace_by_uuid(self, trace_uuid: str) -> Optional[Trace]:
        """Get a trace by its UUID."""
        return self.active_traces.get(trace_uuid)

    def get_span_by_uuid(self, span_uuid: str) -> Optional[BaseSpan]:
        """Get a span by its UUID."""
        return self.active_spans.get(span_uuid)

    def get_all_traces(self) -> List[Trace]:
        """Get all traces."""
        return self.traces

    def clear_traces(self):
        """Clear all traces."""
        self.traces = []
        self.active_traces = {}
        self.active_spans = {}

    def get_trace_dict(self, trace: Trace) -> Dict:
        """Convert a trace to a dictionary."""
        return dataclass_to_dict(trace)

    def get_all_traces_dict(self) -> List[Dict]:
        """Get all traces as dictionaries."""
        return [self.get_trace_dict(trace) for trace in self.traces]

    def _print_trace_status(
        self,
        trace_worker_status: TraceWorkerStatus,
        message: str,
        description: Optional[str] = None,
        environment: Optional[str] = None,
    ):
        if (
            os.getenv(CONFIDENT_TRACE_VERBOSE) != "NO"
            and self.evaluating is False
        ):
            console = Console()
            message_prefix = "[dim][Confident AI Trace Log][/dim]"
            if trace_worker_status == TraceWorkerStatus.SUCCESS:
                message = f"[green]{message}[/green]"
            elif trace_worker_status == TraceWorkerStatus.FAILURE:
                message = f"[red]{message}[/red]"
            elif trace_worker_status == TraceWorkerStatus.WARNING:
                message = f"[yellow]{message}[/yellow]"

            env_text = f"[{environment}]" if environment else ""

            if description:
                console.print(
                    message_prefix,
                    env_text,
                    message + ":",
                    description,
                    f"\nTo disable dev logging, set {CONFIDENT_TRACE_VERBOSE}=NO as an environment variable.",
                )
            else:
                console.print(message_prefix, env_text, message)

    def _should_sample_trace(self) -> bool:
        random_number = random.random()
        if random_number > self.sampling_rate:
            rate_str = f"{self.sampling_rate:.2f}"
            self._print_trace_status(
                message=f"Skipped posting trace due to sampling rate ({rate_str})",
                trace_worker_status=TraceWorkerStatus.SUCCESS,
            )
            return False

        return True

    def _ensure_worker_thread_running(self):
        if self._worker_thread is None or not self._worker_thread.is_alive():
            self._worker_thread = threading.Thread(
                target=self._process_trace_queue,
                daemon=self._daemon,
            )
            self._worker_thread.start()

    def post_trace_api(self, trace_api: TraceApi) -> Optional[str]:
        if not is_confident() and self.confident_api_key is None:
            self._print_trace_status(
                message="No Confident AI API key found. Skipping trace posting.",
                trace_worker_status=TraceWorkerStatus.FAILURE,
            )
            return None

        if not self._should_sample_trace():
            return None

        self._ensure_worker_thread_running()
        self._trace_queue.put(trace_api)

        return "ok"

    def post_trace(self, trace: Trace) -> Optional[str]:
        if not is_confident() and self.confident_api_key is None:
            self._print_trace_status(
                message="No Confident AI API key found. Skipping trace posting.",
                trace_worker_status=TraceWorkerStatus.FAILURE,
            )
            return None

        if not self._should_sample_trace():
            return None

        # Add the trace to the queue
        self._trace_queue.put(trace)

        # Start the worker thread if it's not already running
        self._ensure_worker_thread_running()

        return "ok"

    def _process_trace_queue(self):
        """Worker thread function that processes the trace queue"""
        import threading

        main_thr = threading.main_thread()

        # Create a new event loop
        loop = asyncio.new_event_loop()
        asyncio.set_event_loop(loop)

        # buffer for payloads that need to be sent after main exits
        remaining_trace_request_bodies: List[Dict[str, Any]] = []

        async def _a_send_trace(trace_obj):
            nonlocal remaining_trace_request_bodies
            try:
                # Build API object & payload
                if isinstance(trace_obj, TraceApi):
                    trace_api = trace_obj
                else:
                    trace_api = self.create_trace_api(trace_obj)

                try:
                    body = trace_api.model_dump(
                        by_alias=True,
                        exclude_none=True,
                    )
                except AttributeError:
                    # Pydantic version below 2.0
                    body = trace_api.dict(by_alias=True, exclude_none=True)
                # If the main thread is still alive, send now
                body = make_json_serializable(body)
                if main_thr.is_alive():
                    api = Api(api_key=self.confident_api_key)
                    response = await api.a_send_request(
                        method=HttpMethods.POST,
                        endpoint=Endpoints.TRACING_ENDPOINT,
                        body=body,
                    )
                    queue_size = self._trace_queue.qsize()
                    in_flight = len(self._in_flight_tasks)
                    status = f"({queue_size} trace{'s' if queue_size!=1 else ''} remaining in queue, {in_flight} in flight)"
                    self._print_trace_status(
                        trace_worker_status=TraceWorkerStatus.SUCCESS,
                        message=f"Successfully posted trace {status}",
                        description=response["link"],
                        environment=self.environment,
                    )
                elif os.getenv(CONFIDENT_TRACE_FLUSH) == "YES":
                    # Main thread gone → to be flushed
                    remaining_trace_request_bodies.append(body)

            except Exception as e:
                queue_size = self._trace_queue.qsize()
                in_flight = len(self._in_flight_tasks)
                status = f"({queue_size} trace{'s' if queue_size!=1 else ''} remaining in queue, {in_flight} in flight)"
                self._print_trace_status(
                    trace_worker_status=TraceWorkerStatus.FAILURE,
                    message=f"Error posting trace {status}",
                    description=str(e),
                )
            finally:
                task = asyncio.current_task()
                if task:
                    self._in_flight_tasks.discard(task)

        async def async_worker():
            # Continue while user code is running or work remains
            while (
                main_thr.is_alive()
                or not self._trace_queue.empty()
                or self._in_flight_tasks
            ):
                try:
                    trace = self._trace_queue.get(block=True, timeout=1.0)

                    # rate-limit
                    now = perf_counter()
                    elapsed = now - self._last_post_time
                    if elapsed < self._min_interval:
                        await asyncio.sleep(self._min_interval - elapsed)
                    self._last_post_time = perf_counter()

                    # schedule async send
                    task = asyncio.create_task(_a_send_trace(trace))
                    self._in_flight_tasks.add(task)
                    self._trace_queue.task_done()

                except queue.Empty:
                    await asyncio.sleep(0.1)
                    continue
                except Exception as e:
                    self._print_trace_status(
                        message="Error in worker",
                        trace_worker_status=TraceWorkerStatus.FAILURE,
                        description=str(e),
                    )
                    await asyncio.sleep(1.0)

        try:
            loop.run_until_complete(async_worker())
        finally:
            # Drain any pending tasks
            pending = asyncio.all_tasks(loop=loop)
            if pending:
                loop.run_until_complete(
                    asyncio.gather(*pending, return_exceptions=True)
                )
            self.flush_traces(remaining_trace_request_bodies)
            loop.close()

    def flush_traces(
        self, remaining_trace_request_bodies: List[Dict[str, Any]]
    ):
        self._print_trace_status(
            TraceWorkerStatus.WARNING,
            message=f"Flushing {len(remaining_trace_request_bodies)} remaining trace(s)",
        )
        for body in remaining_trace_request_bodies:
            with capture_send_trace():
                try:
                    api = Api(api_key=self.confident_api_key)
                    resp = api.send_request(
                        method=HttpMethods.POST,
                        endpoint=Endpoints.TRACING_ENDPOINT,
                        body=body,
                    )
                    qs = self._trace_queue.qsize()
                    self._print_trace_status(
                        trace_worker_status=TraceWorkerStatus.SUCCESS,
                        message=f"Successfully posted trace ({qs} traces remaining in queue, 1 in flight)",
                        description=resp["link"],
                        environment=self.environment,
                    )
                except Exception as e:
                    qs = self._trace_queue.qsize()
                    self._print_trace_status(
                        trace_worker_status=TraceWorkerStatus.FAILURE,
                        message="Error flushing remaining trace(s)",
                        description=str(e),
                    )

    def create_trace_api(self, trace: Trace) -> TraceApi:
        # Initialize empty lists for each span type
        base_spans = []
        agent_spans = []
        llm_spans = []
        retriever_spans = []
        tool_spans = []

        # Process all spans in the trace
        def process_spans(spans):
            for span in spans:
                # Convert BaseSpan to BaseApiSpan
                api_span = self._convert_span_to_api_span(span)

                # Categorize spans by type
                if isinstance(span, AgentSpan):
                    agent_spans.append(api_span)
                elif isinstance(span, LlmSpan):
                    llm_spans.append(api_span)
                elif isinstance(span, RetrieverSpan):
                    retriever_spans.append(api_span)
                elif isinstance(span, ToolSpan):
                    tool_spans.append(api_span)
                else:
                    base_spans.append(api_span)

                # Process children recursively
                if span.children:
                    process_spans(span.children)

        # Start processing from root spans
        process_spans(trace.root_spans)

        # Convert perf_counter values to ISO 8601 strings
        start_time = (
            to_zod_compatible_iso(perf_counter_to_datetime(trace.start_time))
            if trace.start_time
            else None
        )
        end_time = (
            to_zod_compatible_iso(perf_counter_to_datetime(trace.end_time))
            if trace.end_time
            else None
        )

        is_metric_strings = None
        if trace.metrics:
            is_metric_strings = isinstance(trace.metrics[0], str)

        trace_test_case = (
            TraceTestCase(
                input=trace.llm_test_case.input,
                actualOutput=trace.llm_test_case.actual_output,
                expectedOutput=trace.llm_test_case.expected_output,
                retrievalContext=trace.llm_test_case.retrieval_context,
                context=trace.llm_test_case.context,
                toolsCalled=trace.llm_test_case.tools_called,
                expectedTools=trace.llm_test_case.expected_tools,
            )
            if trace.llm_test_case
            else None
        )

        return TraceApi(
            uuid=trace.uuid,
            baseSpans=base_spans,
            agentSpans=agent_spans,
            llmSpans=llm_spans,
            retrieverSpans=retriever_spans,
            toolSpans=tool_spans,
            startTime=start_time,
            endTime=end_time,
            metadata=trace.metadata,
            tags=trace.tags,
            environment=self.environment,
            threadId=trace.thread_id,
            userId=trace.user_id,
            input=trace.input,
            output=trace.output,
<<<<<<< HEAD
            traceTestCase=trace_test_case,
            metrics=(
                trace.metrics if is_metric_strings else None
=======
            feedback=convert_feedback_to_api_feedback(
                trace.feedback, trace_uuid=trace.uuid
>>>>>>> 0d292350
            ),
        )

    def _convert_span_to_api_span(self, span: BaseSpan) -> BaseApiSpan:
        # Determine span type
        if isinstance(span, AgentSpan):
            span_type = SpanApiType.AGENT
        elif isinstance(span, LlmSpan):
            span_type = SpanApiType.LLM
        elif isinstance(span, RetrieverSpan):
            span_type = SpanApiType.RETRIEVER
        elif isinstance(span, ToolSpan):
            span_type = SpanApiType.TOOL
        else:
            span_type = SpanApiType.BASE

        # Initialize input and output fields
        input_data = None
        output_data = None

        if isinstance(span, RetrieverSpan):
            # For RetrieverSpan, input is embeddingInput, output is retrievalContext
            if span.attributes:
                input_data = span.attributes.embedding_input
                output_data = span.attributes.retrieval_context

        elif isinstance(span, LlmSpan):
            # For LlmSpan, input is attributes.input, output is attributes.output
            if span.attributes:
                input_data = span.attributes.input
                output_data = span.attributes.output
        else:
            # For BaseSpan, Agent, or Tool types, use the standard logic
            input_data = span.input
            output_data = span.output

        # Convert perf_counter values to ISO 8601 strings
        start_time = (
            to_zod_compatible_iso(perf_counter_to_datetime(span.start_time))
            if span.start_time
            else None
        )
        end_time = (
            to_zod_compatible_iso(perf_counter_to_datetime(span.end_time))
            if span.end_time
            else None
        )

        is_metric_strings = None
        if span.metrics:
            is_metric_strings = isinstance(span.metrics[0], str)
        span_test_case = (
            SpanTestCase(
                input=span.llm_test_case.input,
                actualOutput=span.llm_test_case.actual_output,
                expectedOutput=span.llm_test_case.expected_output,
                retrievalContext=span.llm_test_case.retrieval_context,
                context=span.llm_test_case.context,
                toolsCalled=span.llm_test_case.tools_called,
                expectedTools=span.llm_test_case.expected_tools,
            )
            if span.llm_test_case
            else None
        )

        # Create the base API span
        api_span = BaseApiSpan(
            uuid=span.uuid,
            name=span.name,
            status=span.status.value,
            type=span_type,
            traceUuid=span.trace_uuid,
            parentUuid=span.parent_uuid,
            startTime=start_time,
            endTime=end_time,
            input=input_data,
            output=output_data,
            metadata=span.metadata,
            error=span.error,
            spanTestCase=span_test_case,
            metrics=(
                span.metrics if is_metric_strings else None
            ),  # only need metric name if online evals
            feedback=convert_feedback_to_api_feedback(
                span.feedback, span_uuid=span.uuid
            ),
        )

        # Add type-specific attributes
        if isinstance(span, AgentSpan):
            api_span.available_tools = span.available_tools
            api_span.agent_handoffs = span.agent_handoffs
        elif isinstance(span, ToolSpan):
            api_span.description = span.description
        elif isinstance(span, RetrieverSpan):
            api_span.embedder = span.embedder
            if span.attributes:
                api_span.top_k = span.attributes.top_k
                api_span.chunk_size = span.attributes.chunk_size
        elif isinstance(span, LlmSpan):
            api_span.model = span.model
            api_span.cost_per_input_token = span.cost_per_input_token
            api_span.cost_per_output_token = span.cost_per_output_token
            if span.attributes:
                api_span.input_token_count = span.attributes.input_token_count
                api_span.output_token_count = span.attributes.output_token_count

        return api_span


trace_manager = TraceManager()

########################################################
### Observer #############################################
########################################################


class Observer:
    def __init__(
        self,
        span_type: Union[
            Literal["agent", "llm", "retriever", "tool"], str, None
        ],
        func_name: str,
        metrics: Optional[Union[List[str], List[BaseMetric]]] = None,
        _progress: Optional[Progress] = None,
        _pbar_callback_id: Optional[int] = None,
        **kwargs,
    ):
        self.start_time: float
        self.end_time: float
        self.status: TraceSpanStatus
        self.error: Optional[str] = None
        self.attributes: Optional[Attributes] = None
        self.uuid: str = str(uuid.uuid4())
        # Initialize trace_uuid and parent_uuid as None, they will be set in __enter__
        self.trace_uuid: Optional[str] = None
        self.parent_uuid: Optional[str] = None

        # Separate observe kwargs and function kwargs
        self.observe_kwargs = kwargs.get("observe_kwargs", {})
        self.function_kwargs = kwargs.get("function_kwargs", {})
        self.result = None

        self.name: str = self.observe_kwargs.get("name", func_name)
        self.metrics = metrics
        self.span_type: SpanType | str = (
            self.name if span_type is None else span_type
        )
        self._progress = _progress
        self._pbar_callback_id = _pbar_callback_id

    def __enter__(self):
        """Enter the tracer context, creating a new span and setting up parent-child relationships."""
        self.start_time = perf_counter()

        # Get the current span from the context
        parent_span = current_span_context.get()

        # Determine trace_uuid and parent_uuid before creating the span instance
        if parent_span:
            self.parent_uuid = parent_span.uuid
            self.trace_uuid = parent_span.trace_uuid
        else:
            current_trace = current_trace_context.get()
            if current_trace:
                self.trace_uuid = current_trace.uuid
            else:
                trace = trace_manager.start_new_trace()
                self.trace_uuid = trace.uuid
                current_trace_context.set(trace)

        # Now create the span instance with the correct trace_uuid and parent_uuid
        span_instance = self.create_span_instance()

        # Add the span to active spans and to its trace
        trace_manager.add_span(span_instance)
        trace_manager.add_span_to_trace(span_instance)

        # Set this span as the current span in the context
        current_span_context.set(span_instance)

        if (
            parent_span
            and parent_span.progress is not None
            and parent_span.pbar_callback_id is not None
        ):
            self._progress = parent_span.progress
            self._pbar_callback_id = parent_span.pbar_callback_id

        if self._progress is not None and self._pbar_callback_id is not None:
            span_instance.progress = self._progress
            span_instance.pbar_callback_id = self._pbar_callback_id

        return self

    def __exit__(self, exc_type, exc_val, exc_tb):
        """Exit the tracer context, updating the span status and handling trace completion."""
        end_time = perf_counter()
        # Get the current span from the context instead of looking it up by UUID
        current_span = current_span_context.get()
        # print(self.uuid)
        # print("Exit span: ", current_span)
        # print("\n" * 10)
        if not current_span or current_span.uuid != self.uuid:
            print(
                f"Error: Current span in context does not match the span being exited. Expected UUID: {self.uuid}, Got: {current_span.uuid if current_span else 'None'}"
            )
            return

        current_span.end_time = end_time
        if exc_type is not None:
            current_span.status = TraceSpanStatus.ERRORED
            current_span.error = str(exc_val)
        else:
            current_span.status = TraceSpanStatus.SUCCESS

        self.update_span_attributes(current_span)
        if current_span.input is None:
            current_span.input = self.function_kwargs
        if current_span.output is None:
            current_span.output = self.result

        trace_manager.remove_span(self.uuid)
        if current_span.parent_uuid:
            parent_span = trace_manager.get_span_by_uuid(
                current_span.parent_uuid
            )
            if parent_span:
                current_span_context.set(parent_span)
            else:
                current_span_context.set(None)
        else:
            current_trace = current_trace_context.get()
            if current_trace.input is None:
                current_trace.input = self.function_kwargs
            if current_trace.output is None:
                current_trace.output = self.result
            if current_trace and current_trace.uuid == current_span.trace_uuid:
                other_active_spans = [
                    span
                    for span in trace_manager.active_spans.values()
                    if span.trace_uuid == current_span.trace_uuid
                ]

                if not other_active_spans:
                    trace_manager.end_trace(current_span.trace_uuid)
                    current_trace_context.set(None)

            current_span_context.set(None)

        if self._progress is not None and self._pbar_callback_id is not None:
            self._progress.update(self._pbar_callback_id, advance=1)

    def create_span_instance(self):
        """Create a span instance based on the span type."""

        span_kwargs = {
            "uuid": self.uuid,
            "trace_uuid": self.trace_uuid,
            "parent_uuid": self.parent_uuid,
            "start_time": self.start_time,
            "end_time": None,
            "status": TraceSpanStatus.SUCCESS,
            "children": [],
            "name": self.name,
            # "metadata": None,
            "input": None,
            "output": None,
            "metrics": self.metrics,
        }

        if self.span_type == SpanType.AGENT.value:
            available_tools = self.observe_kwargs.get("available_tools", [])
            agent_handoffs = self.observe_kwargs.get("agent_handoffs", [])

            return AgentSpan(
                **span_kwargs,
                attributes=None,
                available_tools=available_tools,
                agent_handoffs=agent_handoffs,
            )
        elif self.span_type == SpanType.LLM.value:
            model = self.observe_kwargs.get("model", None)
<<<<<<< HEAD
            if model is None and self.client is None:
                raise ValueError("model or client is required for LlmSpan")
=======
            if model is None and not trace_manager.openai_client:
                raise ValueError(
                    "Either provide a model in observe or configure an openai_client in trace_manager. For more information on openai_client, see https://documentation.confident-ai.com/llm-tracing/integrations/openai"
                )
>>>>>>> 0d292350
            return LlmSpan(**span_kwargs, attributes=None, model=model)
        elif self.span_type == SpanType.RETRIEVER.value:
            embedder = self.observe_kwargs.get("embedder", None)
            if embedder is None:
                raise ValueError("embedder is required for RetrieverSpan")

            return RetrieverSpan(
                **span_kwargs, attributes=None, embedder=embedder
            )

        elif self.span_type == SpanType.TOOL.value:
            return ToolSpan(
                **span_kwargs, attributes=None, **self.observe_kwargs
            )
        else:
            return BaseSpan(**span_kwargs)

    def update_span_attributes(self, current_span: BaseSpan):
        """Update the span instance with execution results."""

        if isinstance(current_span, AgentSpan):
            if current_span and isinstance(
                current_span.attributes, AgentAttributes
            ):
                current_span.input = trace_manager.mask(
                    current_span.attributes.input
                )
                current_span.output = trace_manager.mask(
                    current_span.attributes.output
                )
            else:
                current_span.input = trace_manager.mask(self.function_kwargs)
                current_span.output = trace_manager.mask(self.result)

        elif isinstance(current_span, LlmSpan):
            if current_span and isinstance(
                current_span.attributes, LlmAttributes
            ):
                current_span.input = trace_manager.mask(
                    current_span.attributes.input
                )
                current_span.output = trace_manager.mask(
                    current_span.attributes.output
                )

        elif isinstance(current_span, RetrieverSpan):
            if current_span and isinstance(
                current_span.attributes, RetrieverAttributes
            ):
                current_span.input = trace_manager.mask(
                    current_span.attributes.embedding_input
                )
                current_span.output = trace_manager.mask(
                    current_span.attributes.retrieval_context
                )

        elif isinstance(current_span, ToolSpan):
            if current_span and isinstance(
                current_span.attributes, ToolAttributes
            ):
                current_span.input = trace_manager.mask(
                    current_span.attributes.input_parameters
                )
                current_span.output = trace_manager.mask(
                    current_span.attributes.output
                )
            else:
                current_span.input = trace_manager.mask(self.function_kwargs)
                current_span.output = trace_manager.mask(self.result)
        else:
            current_span.input = trace_manager.mask(self.function_kwargs)
            current_span.output = trace_manager.mask(self.result)


########################################################
### Decorator ##########################################
########################################################


def observe(
    _func: Optional[Callable] = None,
    *,
    metrics: Optional[Union[List[str], List[BaseMetric]]] = None,
    type: Optional[
        Union[Literal["agent", "llm", "retriever", "tool"], str]
    ] = None,
    **observe_kwargs,
):
    """
    Decorator to trace a function as a span.

    Args:
        span_type: The type of span to create (AGENT, LLM, RETRIEVER, TOOL, or custom string)
        **observe_kwargs: Additional arguments to pass to the Observer

    Returns:
        A decorator function that wraps the original function with a Observer
    """

    def decorator(func):
        func_name = func.__name__  # Get func_name outside wrappers

        if asyncio.iscoroutinefunction(func):

            @functools.wraps(func)
            async def async_wrapper(*args, **func_kwargs):
                # func_name = func.__name__ # Removed from here
                sig = inspect.signature(func)
                bound_args = sig.bind(*args, **func_kwargs)
                bound_args.apply_defaults()

                # Construct complete kwargs dictionary & pass all kwargs with consistent naming
                complete_kwargs = dict(bound_args.arguments)
                observer_kwargs = {
                    "observe_kwargs": observe_kwargs,
                    "function_kwargs": complete_kwargs,  # Now contains all args mapped to their names
                }
                with Observer(
                    type,
                    metrics=metrics,
                    func_name=func_name,
                    **observer_kwargs,
                ) as observer:
                    # Call the original function
                    result = await func(*args, **func_kwargs)
                    # Capture the result
                    observer.result = result
                    return result

            # Set the marker attribute on the wrapper
            setattr(async_wrapper, "_is_deepeval_observed", True)
            return async_wrapper
        else:

            @functools.wraps(func)
            def wrapper(*args, **func_kwargs):
                # func_name = func.__name__ # Removed from here
                sig = inspect.signature(func)
                bound_args = sig.bind(*args, **func_kwargs)
                bound_args.apply_defaults()
                complete_kwargs = dict(bound_args.arguments)
                observer_kwargs = {
                    "observe_kwargs": observe_kwargs,
                    "function_kwargs": complete_kwargs,  # Now contains all args mapped to their names
                }
                with Observer(
                    type,
                    metrics=metrics,
                    func_name=func_name,
                    **observer_kwargs,
                ) as observer:
                    # Call the original function
                    result = func(*args, **func_kwargs)
                    # Capture the result
                    observer.result = result
                    return result

            # Set the marker attribute on the wrapper
            setattr(wrapper, "_is_deepeval_observed", True)
            return wrapper

    if _func is not None and callable(_func):
        return decorator(_func)

    return decorator<|MERGE_RESOLUTION|>--- conflicted
+++ resolved
@@ -568,14 +568,11 @@
             userId=trace.user_id,
             input=trace.input,
             output=trace.output,
-<<<<<<< HEAD
             traceTestCase=trace_test_case,
             metrics=(
                 trace.metrics if is_metric_strings else None
-=======
             feedback=convert_feedback_to_api_feedback(
                 trace.feedback, trace_uuid=trace.uuid
->>>>>>> 0d292350
             ),
         )
 
@@ -860,15 +857,10 @@
             )
         elif self.span_type == SpanType.LLM.value:
             model = self.observe_kwargs.get("model", None)
-<<<<<<< HEAD
-            if model is None and self.client is None:
-                raise ValueError("model or client is required for LlmSpan")
-=======
             if model is None and not trace_manager.openai_client:
                 raise ValueError(
                     "Either provide a model in observe or configure an openai_client in trace_manager. For more information on openai_client, see https://documentation.confident-ai.com/llm-tracing/integrations/openai"
                 )
->>>>>>> 0d292350
             return LlmSpan(**span_kwargs, attributes=None, model=model)
         elif self.span_type == SpanType.RETRIEVER.value:
             embedder = self.observe_kwargs.get("embedder", None)
