from typing import Any, Dict, List, Literal, Optional, Set, Union, Callable
from time import perf_counter
import threading
import functools
import inspect
import asyncio
import random
import atexit
import queue
import uuid
import os
from openai import OpenAI
from rich.console import Console
from rich.progress import Progress


from deepeval.constants import (
    CONFIDENT_TRACE_VERBOSE,
    CONFIDENT_TRACE_FLUSH,
    CONFIDENT_SAMPLE_RATE,
    CONFIDENT_TRACE_ENVIRONMENT,
)
from deepeval.confident.api import Api, Endpoints, HttpMethods
from deepeval.metrics import BaseMetric
from deepeval.tracing.api import (
    BaseApiSpan,
    SpanApiType,
    TraceSpanTestCase,
    TraceApi,
    TraceTestCase,
)
from deepeval.telemetry import capture_send_trace
from deepeval.tracing.attributes import (
    AgentAttributes,
    Attributes,
    LlmAttributes,
    RetrieverAttributes,
    ToolAttributes,
)
from deepeval.tracing.patchers import patch_openai_client
from deepeval.tracing.types import (
    AgentSpan,
    BaseSpan,
    LlmSpan,
    RetrieverSpan,
    SpanType,
    ToolSpan,
    Trace,
    TraceSpanStatus,
    TraceWorkerStatus,
)
from deepeval.tracing.utils import (
    Environment,
    make_json_serializable,
    perf_counter_to_datetime,
    to_zod_compatible_iso,
    validate_environment,
    validate_sampling_rate,
)
from deepeval.feedback.utils import convert_feedback_to_api_feedback
from deepeval.utils import dataclass_to_dict, is_confident
from deepeval.tracing.context import current_span_context, current_trace_context


class TraceManager:
    def __init__(self):
        self.traces: List[Trace] = []
        self.active_traces: Dict[str, Trace] = {}  # Map of trace_uuid to Trace
        self.active_spans: Dict[str, BaseSpan] = (
            {}
        )  # Map of span_uuid to BaseSpan

        # Initialize queue and worker thread for trace posting
        self._trace_queue = queue.Queue()
        self._worker_thread = None
        self._min_interval = 0.2  # Minimum time between API calls (seconds)
        self._last_post_time = 0
        self._in_flight_tasks: Set[asyncio.Task[Any]] = set()
        self._daemon = (
            False if os.getenv(CONFIDENT_TRACE_FLUSH) == "YES" else True
        )
        self.evaluating = False

        # trace manager attributes
        self.confident_api_key = None
        self.custom_mask_fn: Optional[Callable] = None
        self.environment = os.environ.get(
            CONFIDENT_TRACE_ENVIRONMENT, Environment.DEVELOPMENT.value
        )
        validate_environment(self.environment)

        self.sampling_rate = os.environ.get(CONFIDENT_SAMPLE_RATE, 1)
        validate_sampling_rate(self.sampling_rate)
        self.openai_client = None

        # Register an exit handler to warn about unprocessed traces
        atexit.register(self._warn_on_exit)

    def _warn_on_exit(self):
        queue_size = self._trace_queue.qsize()
        in_flight = len(self._in_flight_tasks)
        remaining_tasks = queue_size + in_flight
        if os.getenv(CONFIDENT_TRACE_FLUSH) != "YES" and remaining_tasks > 0:
            self._print_trace_status(
                message=f"WARNING: Exiting with {queue_size + in_flight} abaonded trace(s).",
                trace_worker_status=TraceWorkerStatus.WARNING,
                description=f"Set {CONFIDENT_TRACE_FLUSH}=YES as an environment variable to flush remaining traces to Confident AI.",
            )

    def mask(self, data: Any):
        if self.custom_mask_fn is not None:
            self.custom_mask_fn(data)
        else:
            return data

    def configure(
        self,
        mask: Optional[Callable] = None,
        environment: Optional[str] = None,
        sampling_rate: Optional[float] = None,
        confident_api_key: Optional[str] = None,
        openai_client: Optional[OpenAI] = None,
    ) -> None:
        if mask is not None:
            self.custom_mask_fn = mask
        if environment is not None:
            validate_environment(environment)
            self.environment = environment
        if sampling_rate is not None:
            validate_sampling_rate(sampling_rate)
            self.sampling_rate = sampling_rate
        if confident_api_key is not None:
            self.confident_api_key = confident_api_key
        if openai_client is not None:
            self.openai_client = openai_client
            patch_openai_client(openai_client)

    def start_new_trace(
        self,
        metric_collection: Optional[str] = None,
        metrics: Optional[List[BaseMetric]] = None,
    ) -> Trace:
        """Start a new trace and set it as the current trace."""
        trace_uuid = str(uuid.uuid4())
        new_trace = Trace(
            uuid=trace_uuid,
            root_spans=[],
            status=TraceSpanStatus.IN_PROGRESS,
            start_time=perf_counter(),
            end_time=None,
            confident_api_key=self.confident_api_key,
            metric_collection=metric_collection,
            metrics=metrics,
        )
        self.active_traces[trace_uuid] = new_trace
        self.traces.append(new_trace)
        return new_trace

    def end_trace(self, trace_uuid: str):
        """End a specific trace by its UUID."""

        if trace_uuid in self.active_traces:
            trace = self.active_traces[trace_uuid]
            trace.end_time = perf_counter()

            # Default to SUCCESS for completed traces
            # This assumes that if a trace completes, it was successful overall
            # Users can manually set the status to ERROR if needed
            if trace.status == TraceSpanStatus.IN_PROGRESS:
                trace.status = TraceSpanStatus.SUCCESS

            # Post the trace to the server before removing it
            if not self.evaluating:
                self.post_trace(trace)
            else:
                # print(f"Ending trace: {trace.root_spans}")
                self.environment = Environment.TESTING
                trace.root_spans = [trace.root_spans[0].children[0]]
                for root_span in trace.root_spans:
                    root_span.parent_uuid = None

            # Remove from active traces
            del self.active_traces[trace_uuid]

    def set_trace_status(self, trace_uuid: str, status: TraceSpanStatus):
        """Manually set the status of a trace."""
        if trace_uuid in self.active_traces:
            trace = self.active_traces[trace_uuid]
            trace.status = status

    def add_span(self, span: BaseSpan):
        """Add a span to the active spans dictionary."""
        self.active_spans[span.uuid] = span

    def remove_span(self, span_uuid: str):
        """Remove a span from the active spans dictionary."""
        if span_uuid in self.active_spans:
            del self.active_spans[span_uuid]

    def add_span_to_trace(self, span: BaseSpan):
        """Add a span to its trace."""
        trace_uuid = span.trace_uuid
        if trace_uuid not in self.active_traces:
            raise ValueError(
                f"Trace with UUID {trace_uuid} does not exist. A span must have a valid trace."
            )

        trace = self.active_traces[trace_uuid]

        # If this is a root span (no parent), add it to the trace's root_spans
        if not span.parent_uuid:
            trace.root_spans.append(span)
        else:
            # This is a child span, find its parent and add it to the parent's children
            parent_span = self.get_span_by_uuid(span.parent_uuid)
            if parent_span:
                parent_span.children.append(span)
            else:
                raise ValueError(
                    f"Parent span with UUID {span.parent_uuid} does not exist."
                )
    
    def remove_span_from_trace(self, span: BaseSpan):
        """Remove a span from its trace."""
        trace_uuid = span.trace_uuid
        if trace_uuid not in self.active_traces:
            raise ValueError(
                f"Trace with UUID {trace_uuid} does not exist. A span must have a valid trace."
            )

        trace = self.active_traces[trace_uuid]

        # If this is a root span (no parent), remove it from the trace's root_spans
        if not span.parent_uuid:
            trace.root_spans.remove(span)
        else:
            # This is a child span, find its parent and remove it from the parent's children
            parent_span = self.get_span_by_uuid(span.parent_uuid)
            if parent_span:
                parent_span.children = [s for s in parent_span.children if s.uuid != span.uuid]

    def get_trace_by_uuid(self, trace_uuid: str) -> Optional[Trace]:
        """Get a trace by its UUID."""
        return self.active_traces.get(trace_uuid)

    def get_span_by_uuid(self, span_uuid: str) -> Optional[BaseSpan]:
        """Get a span by its UUID."""
        return self.active_spans.get(span_uuid)

    def get_all_traces(self) -> List[Trace]:
        """Get all traces."""
        return self.traces

    def clear_traces(self):
        """Clear all traces."""
        self.traces = []
        self.active_traces = {}
        self.active_spans = {}

    def get_trace_dict(self, trace: Trace) -> Dict:
        """Convert a trace to a dictionary."""
        return dataclass_to_dict(trace)

    def get_all_traces_dict(self) -> List[Dict]:
        """Get all traces as dictionaries."""
        return [self.get_trace_dict(trace) for trace in self.traces]

    def _print_trace_status(
        self,
        trace_worker_status: TraceWorkerStatus,
        message: str,
        description: Optional[str] = None,
        environment: Optional[str] = None,
    ):
        if (
            os.getenv(CONFIDENT_TRACE_VERBOSE) != "NO"
            and self.evaluating is False
        ):
            console = Console()
            message_prefix = "[dim][Confident AI Trace Log][/dim]"
            if trace_worker_status == TraceWorkerStatus.SUCCESS:
                message = f"[green]{message}[/green]"
            elif trace_worker_status == TraceWorkerStatus.FAILURE:
                message = f"[red]{message}[/red]"
            elif trace_worker_status == TraceWorkerStatus.WARNING:
                message = f"[yellow]{message}[/yellow]"

            env_text = f"[{environment}]" if environment else ""

            if description:
                console.print(
                    message_prefix,
                    env_text,
                    message + ":",
                    description,
                    f"\nTo disable dev logging, set {CONFIDENT_TRACE_VERBOSE}=NO as an environment variable.",
                )
            else:
                console.print(message_prefix, env_text, message)

    def _should_sample_trace(self) -> bool:
        random_number = random.random()
        if random_number > self.sampling_rate:
            rate_str = f"{self.sampling_rate:.2f}"
            self._print_trace_status(
                message=f"Skipped posting trace due to sampling rate ({rate_str})",
                trace_worker_status=TraceWorkerStatus.SUCCESS,
            )
            return False

        return True

    def _ensure_worker_thread_running(self):
        if self._worker_thread is None or not self._worker_thread.is_alive():
            self._worker_thread = threading.Thread(
                target=self._process_trace_queue,
                daemon=self._daemon,
            )
            self._worker_thread.start()

    def post_trace_api(self, trace_api: TraceApi) -> Optional[str]:
        if not is_confident() and self.confident_api_key is None:
            self._print_trace_status(
                message="No Confident AI API key found. Skipping trace posting.",
                trace_worker_status=TraceWorkerStatus.FAILURE,
            )
            return None

        if not self._should_sample_trace():
            return None

        self._ensure_worker_thread_running()
        self._trace_queue.put(trace_api)

        return "ok"

    def post_trace(self, trace: Trace) -> Optional[str]:
        if not is_confident() and self.confident_api_key is None:
            self._print_trace_status(
                message="No Confident AI API key found. Skipping trace posting.",
                trace_worker_status=TraceWorkerStatus.FAILURE,
            )
            return None

        if not self._should_sample_trace():
            return None

        # Add the trace to the queue
        self._trace_queue.put(trace)

        # Start the worker thread if it's not already running
        self._ensure_worker_thread_running()

        return "ok"

    def _process_trace_queue(self):
        """Worker thread function that processes the trace queue"""
        import threading

        main_thr = threading.main_thread()

        # Create a new event loop
        loop = asyncio.new_event_loop()
        asyncio.set_event_loop(loop)

        # buffer for payloads that need to be sent after main exits
        remaining_trace_request_bodies: List[Dict[str, Any]] = []

        async def _a_send_trace(trace_obj):
            nonlocal remaining_trace_request_bodies
            try:
                # Build API object & payload
                if isinstance(trace_obj, TraceApi):
                    trace_api = trace_obj
                else:
                    trace_api = self.create_trace_api(trace_obj)

                try:
                    body = trace_api.model_dump(
                        by_alias=True,
                        exclude_none=True,
                    )
                except AttributeError:
                    # Pydantic version below 2.0
                    body = trace_api.dict(by_alias=True, exclude_none=True)
                # If the main thread is still alive, send now
                body = make_json_serializable(body)
                if main_thr.is_alive():
                    api = Api(api_key=self.confident_api_key)
                    response = await api.a_send_request(
                        method=HttpMethods.POST,
                        endpoint=Endpoints.TRACING_ENDPOINT,
                        body=body,
                    )
                    queue_size = self._trace_queue.qsize()
                    in_flight = len(self._in_flight_tasks)
                    status = f"({queue_size} trace{'s' if queue_size!=1 else ''} remaining in queue, {in_flight} in flight)"
                    self._print_trace_status(
                        trace_worker_status=TraceWorkerStatus.SUCCESS,
                        message=f"Successfully posted trace {status}",
                        description=response["link"],
                        environment=self.environment,
                    )
                elif os.getenv(CONFIDENT_TRACE_FLUSH) == "YES":
                    # Main thread gone → to be flushed
                    remaining_trace_request_bodies.append(body)

            except Exception as e:
                queue_size = self._trace_queue.qsize()
                in_flight = len(self._in_flight_tasks)
                status = f"({queue_size} trace{'s' if queue_size!=1 else ''} remaining in queue, {in_flight} in flight)"
                self._print_trace_status(
                    trace_worker_status=TraceWorkerStatus.FAILURE,
                    message=f"Error posting trace {status}",
                    description=str(e),
                )
            finally:
                task = asyncio.current_task()
                if task:
                    self._in_flight_tasks.discard(task)

        async def async_worker():
            # Continue while user code is running or work remains
            while (
                main_thr.is_alive()
                or not self._trace_queue.empty()
                or self._in_flight_tasks
            ):
                try:
                    trace = self._trace_queue.get(block=True, timeout=1.0)

                    # rate-limit
                    now = perf_counter()
                    elapsed = now - self._last_post_time
                    if elapsed < self._min_interval:
                        await asyncio.sleep(self._min_interval - elapsed)
                    self._last_post_time = perf_counter()

                    # schedule async send
                    task = asyncio.create_task(_a_send_trace(trace))
                    self._in_flight_tasks.add(task)
                    self._trace_queue.task_done()

                except queue.Empty:
                    await asyncio.sleep(0.1)
                    continue
                except Exception as e:
                    self._print_trace_status(
                        message="Error in worker",
                        trace_worker_status=TraceWorkerStatus.FAILURE,
                        description=str(e),
                    )
                    await asyncio.sleep(1.0)

        try:
            loop.run_until_complete(async_worker())
        finally:
            # Drain any pending tasks
            pending = asyncio.all_tasks(loop=loop)
            if pending:
                loop.run_until_complete(
                    asyncio.gather(*pending, return_exceptions=True)
                )
            self.flush_traces(remaining_trace_request_bodies)
            loop.close()

    def flush_traces(
        self, remaining_trace_request_bodies: List[Dict[str, Any]]
    ):
        self._print_trace_status(
            TraceWorkerStatus.WARNING,
            message=f"Flushing {len(remaining_trace_request_bodies)} remaining trace(s)",
        )
        for body in remaining_trace_request_bodies:
            with capture_send_trace():
                try:
                    api = Api(api_key=self.confident_api_key)
                    resp = api.send_request(
                        method=HttpMethods.POST,
                        endpoint=Endpoints.TRACING_ENDPOINT,
                        body=body,
                    )
                    qs = self._trace_queue.qsize()
                    self._print_trace_status(
                        trace_worker_status=TraceWorkerStatus.SUCCESS,
                        message=f"Successfully posted trace ({qs} traces remaining in queue, 1 in flight)",
                        description=resp["link"],
                        environment=self.environment,
                    )
                except Exception as e:
                    qs = self._trace_queue.qsize()
                    self._print_trace_status(
                        trace_worker_status=TraceWorkerStatus.FAILURE,
                        message="Error flushing remaining trace(s)",
                        description=str(e),
                    )

    def create_trace_api(self, trace: Trace) -> TraceApi:
        # Initialize empty lists for each span type
        base_spans = []
        agent_spans = []
        llm_spans = []
        retriever_spans = []
        tool_spans = []

        # Process all spans in the trace iteratively
        span_stack = list(trace.root_spans)  # Start with root spans

        while span_stack:
            span = span_stack.pop()

            # Convert BaseSpan to BaseApiSpan
            api_span = self._convert_span_to_api_span(span)

            # Categorize spans by type
            if isinstance(span, AgentSpan):
                agent_spans.append(api_span)
            elif isinstance(span, LlmSpan):
                llm_spans.append(api_span)
            elif isinstance(span, RetrieverSpan):
                retriever_spans.append(api_span)
            elif isinstance(span, ToolSpan):
                tool_spans.append(api_span)
            else:
                base_spans.append(api_span)

            # Add children to the stack for processing
            if span.children:
                span_stack.extend(span.children)

        # Convert perf_counter values to ISO 8601 strings
        start_time = (
            to_zod_compatible_iso(perf_counter_to_datetime(trace.start_time))
            if trace.start_time
            else None
        )
        end_time = (
            to_zod_compatible_iso(perf_counter_to_datetime(trace.end_time))
            if trace.end_time
            else None
        )

<<<<<<< HEAD
        is_metric_strings = None
        if trace.metrics:
            is_metric_strings = isinstance(trace.metrics[0], str)

        trace_test_case = (
            TraceTestCase(
=======
        trace_test_case = (
            TraceSpanTestCase(
>>>>>>> 06959fe0
                input=trace.llm_test_case.input,
                actualOutput=trace.llm_test_case.actual_output,
                expectedOutput=trace.llm_test_case.expected_output,
                retrievalContext=trace.llm_test_case.retrieval_context,
                context=trace.llm_test_case.context,
                toolsCalled=trace.llm_test_case.tools_called,
                expectedTools=trace.llm_test_case.expected_tools,
            )
            if trace.llm_test_case
            else None
        )

        return TraceApi(
            uuid=trace.uuid,
            baseSpans=base_spans,
            agentSpans=agent_spans,
            llmSpans=llm_spans,
            retrieverSpans=retriever_spans,
            toolSpans=tool_spans,
            startTime=start_time,
            endTime=end_time,
            metadata=trace.metadata,
            tags=trace.tags,
            environment=self.environment,
            threadId=trace.thread_id,
            userId=trace.user_id,
            input=trace.input,
            output=trace.output,
            traceTestCase=trace_test_case,
            metrics=(
                trace.metrics if is_metric_strings else None
            feedback=convert_feedback_to_api_feedback(
                trace.feedback, trace_uuid=trace.uuid
            ),
            traceTestCase=trace_test_case,
            metricCollection=(
                trace.metric_collection if trace.llm_test_case else None
            ),
        )

    def _convert_span_to_api_span(self, span: BaseSpan) -> BaseApiSpan:
        # Determine span type
        if isinstance(span, AgentSpan):
            span_type = SpanApiType.AGENT
        elif isinstance(span, LlmSpan):
            span_type = SpanApiType.LLM
        elif isinstance(span, RetrieverSpan):
            span_type = SpanApiType.RETRIEVER
        elif isinstance(span, ToolSpan):
            span_type = SpanApiType.TOOL
        else:
            span_type = SpanApiType.BASE

        # Initialize input and output fields
        input_data = None
        output_data = None

        if isinstance(span, RetrieverSpan):
            # For RetrieverSpan, input is embeddingInput, output is retrievalContext
            if span.attributes:
                input_data = span.attributes.embedding_input
                output_data = span.attributes.retrieval_context

        elif isinstance(span, LlmSpan):
            # For LlmSpan, input is attributes.input, output is attributes.output
            if span.attributes:
                input_data = span.attributes.input
                output_data = span.attributes.output
        else:
            # For BaseSpan, Agent, or Tool types, use the standard logic
            input_data = span.input
            output_data = span.output

        # Convert perf_counter values to ISO 8601 strings
        start_time = (
            to_zod_compatible_iso(perf_counter_to_datetime(span.start_time))
            if span.start_time
            else None
        )
        end_time = (
            to_zod_compatible_iso(perf_counter_to_datetime(span.end_time))
            if span.end_time
            else None
        )

        span_test_case = (
            TraceSpanTestCase(
                input=span.llm_test_case.input,
                actualOutput=span.llm_test_case.actual_output,
                expectedOutput=span.llm_test_case.expected_output,
                retrievalContext=span.llm_test_case.retrieval_context,
                context=span.llm_test_case.context,
                toolsCalled=span.llm_test_case.tools_called,
                expectedTools=span.llm_test_case.expected_tools,
            )
            if span.llm_test_case
            else None
        )

        # Create the base API span
        api_span = BaseApiSpan(
            uuid=span.uuid,
            name=span.name,
            status=span.status.value,
            type=span_type,
            traceUuid=span.trace_uuid,
            parentUuid=span.parent_uuid,
            startTime=start_time,
            endTime=end_time,
            input=input_data,
            output=output_data,
            metadata=span.metadata,
            error=span.error,
            spanTestCase=span_test_case,
            metricCollection=span.metric_collection,
            feedback=convert_feedback_to_api_feedback(
                span.feedback, span_uuid=span.uuid
            ),
        )

        # Add type-specific attributes
        if isinstance(span, AgentSpan):
            api_span.available_tools = span.available_tools
            api_span.agent_handoffs = span.agent_handoffs
        elif isinstance(span, ToolSpan):
            api_span.description = span.description
        elif isinstance(span, RetrieverSpan):
            api_span.embedder = span.embedder
            if span.attributes:
                api_span.top_k = span.attributes.top_k
                api_span.chunk_size = span.attributes.chunk_size
        elif isinstance(span, LlmSpan):
            api_span.model = span.model
            api_span.cost_per_input_token = span.cost_per_input_token
            api_span.cost_per_output_token = span.cost_per_output_token
            if span.attributes:
                api_span.input_token_count = span.attributes.input_token_count
                api_span.output_token_count = span.attributes.output_token_count

        return api_span


trace_manager = TraceManager()

########################################################
### Observer #############################################
########################################################


class Observer:
    def __init__(
        self,
        span_type: Union[
            Literal["agent", "llm", "retriever", "tool"], str, None
        ],
        func_name: str,
        metrics: Optional[Union[List[str], List[BaseMetric]]] = None,
        metric_collection: Optional[str] = None,
        _progress: Optional[Progress] = None,
        _pbar_callback_id: Optional[int] = None,
        **kwargs,
    ):
        self.start_time: float
        self.end_time: float
        self.status: TraceSpanStatus
        self.error: Optional[str] = None
        self.attributes: Optional[Attributes] = None
        self.uuid: str = str(uuid.uuid4())
        # Initialize trace_uuid and parent_uuid as None, they will be set in __enter__
        self.trace_uuid: Optional[str] = None
        self.parent_uuid: Optional[str] = None

        # Separate observe kwargs and function kwargs
        self.observe_kwargs = kwargs.get("observe_kwargs", {})
        self.function_kwargs = kwargs.get("function_kwargs", {})
        self.result = None

        self.name: str = self.observe_kwargs.get("name", func_name)
        self.metrics = metrics
        self.metric_collection = metric_collection
        self.span_type: SpanType | str = (
            self.name if span_type is None else span_type
        )
        self._progress = _progress
        self._pbar_callback_id = _pbar_callback_id
        self.update_span_properties: Optional[Callable] = None

    def __enter__(self):
        """Enter the tracer context, creating a new span and setting up parent-child relationships."""
        self.start_time = perf_counter()

        # Get the current span from the context
        parent_span = current_span_context.get()

        # Determine trace_uuid and parent_uuid before creating the span instance
        if parent_span:
            self.parent_uuid = parent_span.uuid
            self.trace_uuid = parent_span.trace_uuid
        else:
            current_trace = current_trace_context.get()
            if current_trace:
                self.trace_uuid = current_trace.uuid
            else:
                trace = trace_manager.start_new_trace(
                    metric_collection=self.metric_collection,
                    metrics=self.metrics,
                )
                self.trace_uuid = trace.uuid
                current_trace_context.set(trace)

        # Now create the span instance with the correct trace_uuid and parent_uuid
        span_instance = self.create_span_instance()

        # Add the span to active spans and to its trace
        trace_manager.add_span(span_instance)
        trace_manager.add_span_to_trace(span_instance)

        # Set this span as the current span in the context
        current_span_context.set(span_instance)
        if (
            parent_span
            and parent_span.progress is not None
            and parent_span.pbar_callback_id is not None
        ):
            self._progress = parent_span.progress
            self._pbar_callback_id = parent_span.pbar_callback_id

        if self._progress is not None and self._pbar_callback_id is not None:
            span_instance.progress = self._progress
            span_instance.pbar_callback_id = self._pbar_callback_id

        return self

    def __exit__(self, exc_type, exc_val, exc_tb):
        """Exit the tracer context, updating the span status and handling trace completion."""

        end_time = perf_counter()
        # Get the current span from the context instead of looking it up by UUID
        current_span = current_span_context.get()
        # print(self.uuid)
        # print("Exit span: ", current_span)
        # print("\n" * 10)
        if not current_span or current_span.uuid != self.uuid:
            print(
                f"Error: Current span in context does not match the span being exited. Expected UUID: {self.uuid}, Got: {current_span.uuid if current_span else 'None'}"
            )
            return

        current_span.end_time = end_time
        if exc_type is not None:
            current_span.status = TraceSpanStatus.ERRORED
            current_span.error = str(exc_val)
        else:
            current_span.status = TraceSpanStatus.SUCCESS

        if self.update_span_properties is not None:
            self.update_span_properties(current_span)
        else:
            self.update_span_attributes(current_span)

        if current_span.input is None:
            current_span.input = self.function_kwargs
        if current_span.output is None:
            current_span.output = self.result

        trace_manager.remove_span(self.uuid)
        if current_span.parent_uuid:
            parent_span = trace_manager.get_span_by_uuid(
                current_span.parent_uuid
            )
            if parent_span:
                current_span_context.set(parent_span)
            else:
                current_span_context.set(None)
        else:
            current_trace = current_trace_context.get()
            if current_trace.input is None:
                current_trace.input = self.function_kwargs
            if current_trace.output is None:
                current_trace.output = self.result
            if current_trace and current_trace.uuid == current_span.trace_uuid:
                other_active_spans = [
                    span
                    for span in trace_manager.active_spans.values()
                    if span.trace_uuid == current_span.trace_uuid
                ]

                if not other_active_spans:
                    trace_manager.end_trace(current_span.trace_uuid)
                    current_trace_context.set(None)

            current_span_context.set(None)

        if self._progress is not None and self._pbar_callback_id is not None:
            self._progress.update(self._pbar_callback_id, advance=1)

    def create_span_instance(self):
        """Create a span instance based on the span type."""

        span_kwargs = {
            "uuid": self.uuid,
            "trace_uuid": self.trace_uuid,
            "parent_uuid": self.parent_uuid,
            "start_time": self.start_time,
            "end_time": None,
            "status": TraceSpanStatus.SUCCESS,
            "children": [],
            "name": self.name,
            # "metadata": None,
            "input": None,
            "output": None,
            "metrics": self.metrics,
            "metric_collection": self.metric_collection,
        }

        if self.span_type == SpanType.AGENT.value:
            available_tools = self.observe_kwargs.get("available_tools", [])
            agent_handoffs = self.observe_kwargs.get("agent_handoffs", [])

            return AgentSpan(
                **span_kwargs,
                attributes=None,
                available_tools=available_tools,
                agent_handoffs=agent_handoffs,
            )
        elif self.span_type == SpanType.LLM.value:
            model = self.observe_kwargs.get("model", None)
            if model is None and not trace_manager.openai_client:
                raise ValueError(
                    "Either provide a model in observe or configure an openai_client in trace_manager. For more information on openai_client, see https://documentation.confident-ai.com/docs/llm-tracing/integrations/openai"
                )
            return LlmSpan(**span_kwargs, attributes=None, model=model)
        elif self.span_type == SpanType.RETRIEVER.value:
            embedder = self.observe_kwargs.get("embedder", None)
            if embedder is None:
                raise ValueError("embedder is required for RetrieverSpan")

            return RetrieverSpan(
                **span_kwargs, attributes=None, embedder=embedder
            )

        elif self.span_type == SpanType.TOOL.value:
            return ToolSpan(
                **span_kwargs, attributes=None, **self.observe_kwargs
            )
        else:
            return BaseSpan(**span_kwargs)

    def update_span_attributes(self, current_span: BaseSpan):
        """Update the span instance with execution results."""

        if isinstance(current_span, AgentSpan):
            if current_span and isinstance(
                current_span.attributes, AgentAttributes
            ):
                current_span.input = trace_manager.mask(
                    current_span.attributes.input
                )
                current_span.output = trace_manager.mask(
                    current_span.attributes.output
                )
            else:
                current_span.input = trace_manager.mask(self.function_kwargs)
                current_span.output = trace_manager.mask(self.result)

        elif isinstance(current_span, LlmSpan):
            if current_span and isinstance(
                current_span.attributes, LlmAttributes
            ):
                current_span.input = trace_manager.mask(
                    current_span.attributes.input
                )
                current_span.output = trace_manager.mask(
                    current_span.attributes.output
                )

        elif isinstance(current_span, RetrieverSpan):
            if current_span and isinstance(
                current_span.attributes, RetrieverAttributes
            ):
                current_span.input = trace_manager.mask(
                    current_span.attributes.embedding_input
                )
                current_span.output = trace_manager.mask(
                    current_span.attributes.retrieval_context
                )

        elif isinstance(current_span, ToolSpan):
            if current_span and isinstance(
                current_span.attributes, ToolAttributes
            ):
                current_span.input = trace_manager.mask(
                    current_span.attributes.input_parameters
                )
                current_span.output = trace_manager.mask(
                    current_span.attributes.output
                )
            else:
                current_span.input = trace_manager.mask(self.function_kwargs)
                current_span.output = trace_manager.mask(self.result)
        else:
            current_span.input = trace_manager.mask(self.function_kwargs)
            current_span.output = trace_manager.mask(self.result)


########################################################
### Decorator ##########################################
########################################################


def observe(
    _func: Optional[Callable] = None,
    *,
    metrics: Optional[List[BaseMetric]] = None,
    metric_collection: Optional[str] = None,
    type: Optional[
        Union[Literal["agent", "llm", "retriever", "tool"], str]
    ] = None,
    **observe_kwargs,
):
    """
    Decorator to trace a function as a span.

    Args:
        span_type: The type of span to create (AGENT, LLM, RETRIEVER, TOOL, or custom string)
        **observe_kwargs: Additional arguments to pass to the Observer

    Returns:
        A decorator function that wraps the original function with a Observer
    """

    def decorator(func):
        func_name = func.__name__  # Get func_name outside wrappers

        if asyncio.iscoroutinefunction(func):

            @functools.wraps(func)
            async def async_wrapper(*args, **func_kwargs):
                # func_name = func.__name__ # Removed from here
                sig = inspect.signature(func)
                bound_args = sig.bind(*args, **func_kwargs)
                bound_args.apply_defaults()

                # Construct complete kwargs dictionary & pass all kwargs with consistent naming
                complete_kwargs = dict(bound_args.arguments)
                observer_kwargs = {
                    "observe_kwargs": observe_kwargs,
                    "function_kwargs": complete_kwargs,  # Now contains all args mapped to their names
                }
                with Observer(
                    type,
                    metrics=metrics,
                    metric_collection=metric_collection,
                    func_name=func_name,
                    **observer_kwargs,
                ) as observer:
                    # Call the original function
                    result = await func(*args, **func_kwargs)
                    # Capture the result
                    observer.result = result
                    return result

            # Set the marker attribute on the wrapper
            setattr(async_wrapper, "_is_deepeval_observed", True)
            return async_wrapper
        else:

            @functools.wraps(func)
            def wrapper(*args, **func_kwargs):
                # func_name = func.__name__ # Removed from here
                sig = inspect.signature(func)
                bound_args = sig.bind(*args, **func_kwargs)
                bound_args.apply_defaults()
                complete_kwargs = dict(bound_args.arguments)
                observer_kwargs = {
                    "observe_kwargs": observe_kwargs,
                    "function_kwargs": complete_kwargs,  # Now contains all args mapped to their names
                }
                with Observer(
                    type,
                    metrics=metrics,
                    func_name=func_name,
                    **observer_kwargs,
                ) as observer:
                    # Call the original function
                    result = func(*args, **func_kwargs)
                    # Capture the result
                    observer.result = result
                    return result

            # Set the marker attribute on the wrapper
            setattr(wrapper, "_is_deepeval_observed", True)
            return wrapper

    if _func is not None and callable(_func):
        return decorator(_func)

    return decorator<|MERGE_RESOLUTION|>--- conflicted
+++ resolved
@@ -540,17 +540,8 @@
             else None
         )
 
-<<<<<<< HEAD
-        is_metric_strings = None
-        if trace.metrics:
-            is_metric_strings = isinstance(trace.metrics[0], str)
-
-        trace_test_case = (
-            TraceTestCase(
-=======
         trace_test_case = (
             TraceSpanTestCase(
->>>>>>> 06959fe0
                 input=trace.llm_test_case.input,
                 actualOutput=trace.llm_test_case.actual_output,
                 expectedOutput=trace.llm_test_case.expected_output,
