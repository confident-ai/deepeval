from tenacity import retry, retry_if_exception_type, wait_exponential_jitter
from openai.types.chat.chat_completion import ChatCompletion
from openai import AzureOpenAI, AsyncAzureOpenAI
from typing import Optional, Tuple, Union, Dict
from pydantic import BaseModel
import openai

from deepeval.models import DeepEvalBaseLLM
from deepeval.key_handler import ModelKeyValues, KEY_FILE_HANDLER
from deepeval.models.llms.openai_model import (
    structured_outputs_models,
    json_mode_models,
    model_pricing,
    log_retry_error,
)
from deepeval.models.llms.utils import trim_and_load_json
from deepeval.models.utils import parse_model_name

retryable_exceptions = (
    openai.RateLimitError,
    openai.APIConnectionError,
    openai.APITimeoutError,
    openai.LengthFinishReasonError,
)


class AzureOpenAIModel(DeepEvalBaseLLM):
    def __init__(
        self,
        deployment_name: Optional[str] = None,
        model_name: Optional[str] = None,
        azure_openai_api_key: Optional[str] = None,
        openai_api_version: Optional[str] = None,
        azure_endpoint: Optional[str] = None,
        temperature: float = 0,
<<<<<<< HEAD
        user: Optional[str] = None,
=======
        generation_kwargs: Optional[Dict] = None,
>>>>>>> 54aad3f5
        **kwargs,
    ):
        # fetch Azure deployment parameters
        model_name = model_name or KEY_FILE_HANDLER.fetch_data(
            ModelKeyValues.AZURE_MODEL_NAME
        )
        self.deployment_name = deployment_name or KEY_FILE_HANDLER.fetch_data(
            ModelKeyValues.AZURE_DEPLOYMENT_NAME
        )
        self.azure_openai_api_key = (
            azure_openai_api_key
            or KEY_FILE_HANDLER.fetch_data(ModelKeyValues.AZURE_OPENAI_API_KEY)
        )
        self.openai_api_version = (
            openai_api_version
            or KEY_FILE_HANDLER.fetch_data(ModelKeyValues.OPENAI_API_VERSION)
        )
        self.azure_endpoint = azure_endpoint or KEY_FILE_HANDLER.fetch_data(
            ModelKeyValues.AZURE_OPENAI_ENDPOINT
        )
        if temperature < 0:
            raise ValueError("Temperature must be >= 0.")
        self.temperature = temperature
        self.user = user or KEY_FILE_HANDLER.fetch_data(
            ModelKeyValues.AZURE_OPENAI_USER_ID
        )

        # args and kwargs will be passed to the underlying model, in load_model function
        self.kwargs = kwargs
        self.generation_kwargs = generation_kwargs or {}
        super().__init__(parse_model_name(model_name))

    ###############################################
    # Other generate functions
    ###############################################

    @retry(
        wait=wait_exponential_jitter(initial=1, exp_base=2, jitter=2, max=10),
        retry=retry_if_exception_type(openai.RateLimitError),
        after=log_retry_error,
    )
    def generate(
        self, prompt: str, schema: Optional[BaseModel] = None
    ) -> Tuple[Union[str, Dict], float]:
        client = self.load_model(async_mode=False)
        if schema:
            if self.model_name in structured_outputs_models:
                completion = client.beta.chat.completions.parse(
                    model=self.deployment_name,
                    messages=[
                        {"role": "user", "content": prompt},
                    ],
                    response_format=schema,
                    temperature=self.temperature,
                    user=self.user,
                )
                structured_output: BaseModel = completion.choices[
                    0
                ].message.parsed
                cost = self.calculate_cost(
                    completion.usage.prompt_tokens,
                    completion.usage.completion_tokens,
                )
                return structured_output, cost
            if self.model_name in json_mode_models:
                completion = client.beta.chat.completions.parse(
                    model=self.deployment_name,
                    messages=[
                        {"role": "user", "content": prompt},
                    ],
                    response_format={"type": "json_object"},
                    temperature=self.temperature,
                    user=self.user,
                )
                json_output = trim_and_load_json(
                    completion.choices[0].message.content
                )
                cost = self.calculate_cost(
                    completion.usage.prompt_tokens,
                    completion.usage.completion_tokens,
                )
                return schema.model_validate(json_output), cost

        completion = client.chat.completions.create(
            model=self.deployment_name,
            messages=[
                {"role": "user", "content": prompt},
            ],
            temperature=self.temperature,
<<<<<<< HEAD
            user=self.user,
=======
            **self.generation_kwargs,
>>>>>>> 54aad3f5
        )
        output = completion.choices[0].message.content
        cost = self.calculate_cost(
            completion.usage.prompt_tokens, completion.usage.completion_tokens
        )
        if schema:
            json_output = trim_and_load_json(output)
            return schema.model_validate(json_output), cost
        else:
            return output, cost

    @retry(
        wait=wait_exponential_jitter(initial=1, exp_base=2, jitter=2, max=10),
        retry=retry_if_exception_type(openai.RateLimitError),
        after=log_retry_error,
    )
    async def a_generate(
        self, prompt: str, schema: Optional[BaseModel] = None
    ) -> Tuple[Union[str, BaseModel], float]:
        client = self.load_model(async_mode=True)
        if schema:
            if self.model_name in structured_outputs_models:
                completion = await client.beta.chat.completions.parse(
                    model=self.deployment_name,
                    messages=[
                        {"role": "user", "content": prompt},
                    ],
                    response_format=schema,
                    temperature=self.temperature,
                    user=self.user,
                )
                structured_output: BaseModel = completion.choices[
                    0
                ].message.parsed
                cost = self.calculate_cost(
                    completion.usage.prompt_tokens,
                    completion.usage.completion_tokens,
                )
                return structured_output, cost
            if self.model_name in json_mode_models:
                completion = await client.beta.chat.completions.parse(
                    model=self.deployment_name,
                    messages=[
                        {"role": "user", "content": prompt},
                    ],
                    response_format={"type": "json_object"},
                    temperature=self.temperature,
<<<<<<< HEAD
                    user=self.user,
=======
                    **self.generation_kwargs,
>>>>>>> 54aad3f5
                )
                json_output = trim_and_load_json(
                    completion.choices[0].message.content
                )
                cost = self.calculate_cost(
                    completion.usage.prompt_tokens,
                    completion.usage.completion_tokens,
                )
                return schema.model_validate(json_output), cost

        completion = await client.chat.completions.create(
            model=self.deployment_name,
            messages=[
                {"role": "user", "content": prompt},
            ],
            temperature=self.temperature,
<<<<<<< HEAD
            user=self.user,
=======
            **self.generation_kwargs,
>>>>>>> 54aad3f5
        )
        output = completion.choices[0].message.content
        cost = self.calculate_cost(
            completion.usage.prompt_tokens,
            completion.usage.completion_tokens,
        )
        if schema:
            json_output = trim_and_load_json(output)
            return schema.model_validate(json_output), cost
        else:
            return output, cost

    ###############################################
    # Other generate functions
    ###############################################

    @retry(
        wait=wait_exponential_jitter(initial=1, exp_base=2, jitter=2, max=10),
        retry=retry_if_exception_type(retryable_exceptions),
        after=log_retry_error,
    )
    def generate_raw_response(
        self,
        prompt: str,
        top_logprobs: int = 5,
    ) -> Tuple[ChatCompletion, float]:
        # Generate completion
        client = self.load_model(async_mode=False)
        completion = client.chat.completions.create(
            model=self.deployment_name,
            messages=[{"role": "user", "content": prompt}],
            temperature=self.temperature,
            logprobs=True,
            top_logprobs=top_logprobs,
<<<<<<< HEAD
            user=self.user,
=======
            **self.generation_kwargs,
>>>>>>> 54aad3f5
        )
        # Cost calculation
        input_tokens = completion.usage.prompt_tokens
        output_tokens = completion.usage.completion_tokens
        cost = self.calculate_cost(input_tokens, output_tokens)

        return completion, cost

    @retry(
        wait=wait_exponential_jitter(initial=1, exp_base=2, jitter=2, max=10),
        retry=retry_if_exception_type(retryable_exceptions),
        after=log_retry_error,
    )
    async def a_generate_raw_response(
        self,
        prompt: str,
        top_logprobs: int = 5,
    ) -> Tuple[ChatCompletion, float]:
        # Generate completion
        client = self.load_model(async_mode=True)
        completion = await client.chat.completions.create(
            model=self.deployment_name,
            messages=[{"role": "user", "content": prompt}],
            temperature=self.temperature,
            logprobs=True,
            top_logprobs=top_logprobs,
<<<<<<< HEAD
            user=self.user,
=======
            **self.generation_kwargs,
>>>>>>> 54aad3f5
        )
        # Cost calculation
        input_tokens = completion.usage.prompt_tokens
        output_tokens = completion.usage.completion_tokens
        cost = self.calculate_cost(input_tokens, output_tokens)

        return completion, cost

    ###############################################
    # Utilities
    ###############################################

    def calculate_cost(self, input_tokens: int, output_tokens: int) -> float:
        pricing = model_pricing.get(self.model_name, model_pricing["gpt-4.1"])
        input_cost = input_tokens * pricing["input"]
        output_cost = output_tokens * pricing["output"]
        return input_cost + output_cost

    ###############################################
    # Model
    ###############################################

    def get_model_name(self):
        return f"Azure OpenAI ({self.model_name})"

    def load_model(self, async_mode: bool = False):
        if not async_mode:
            return AzureOpenAI(
                api_key=self.azure_openai_api_key,
                api_version=self.openai_api_version,
                azure_endpoint=self.azure_endpoint,
                azure_deployment=self.deployment_name,
                **self.kwargs,  # ← Keep this for client initialization
            )
        return AsyncAzureOpenAI(
            api_key=self.azure_openai_api_key,
            api_version=self.openai_api_version,
            azure_endpoint=self.azure_endpoint,
            azure_deployment=self.deployment_name,
            **self.kwargs,  # ← Keep this for client initialization
        )<|MERGE_RESOLUTION|>--- conflicted
+++ resolved
@@ -33,11 +33,8 @@
         openai_api_version: Optional[str] = None,
         azure_endpoint: Optional[str] = None,
         temperature: float = 0,
-<<<<<<< HEAD
         user: Optional[str] = None,
-=======
         generation_kwargs: Optional[Dict] = None,
->>>>>>> 54aad3f5
         **kwargs,
     ):
         # fetch Azure deployment parameters
@@ -127,11 +124,8 @@
                 {"role": "user", "content": prompt},
             ],
             temperature=self.temperature,
-<<<<<<< HEAD
             user=self.user,
-=======
             **self.generation_kwargs,
->>>>>>> 54aad3f5
         )
         output = completion.choices[0].message.content
         cost = self.calculate_cost(
@@ -179,11 +173,8 @@
                     ],
                     response_format={"type": "json_object"},
                     temperature=self.temperature,
-<<<<<<< HEAD
                     user=self.user,
-=======
                     **self.generation_kwargs,
->>>>>>> 54aad3f5
                 )
                 json_output = trim_and_load_json(
                     completion.choices[0].message.content
@@ -200,11 +191,8 @@
                 {"role": "user", "content": prompt},
             ],
             temperature=self.temperature,
-<<<<<<< HEAD
             user=self.user,
-=======
             **self.generation_kwargs,
->>>>>>> 54aad3f5
         )
         output = completion.choices[0].message.content
         cost = self.calculate_cost(
@@ -239,11 +227,8 @@
             temperature=self.temperature,
             logprobs=True,
             top_logprobs=top_logprobs,
-<<<<<<< HEAD
             user=self.user,
-=======
             **self.generation_kwargs,
->>>>>>> 54aad3f5
         )
         # Cost calculation
         input_tokens = completion.usage.prompt_tokens
@@ -270,11 +255,8 @@
             temperature=self.temperature,
             logprobs=True,
             top_logprobs=top_logprobs,
-<<<<<<< HEAD
             user=self.user,
-=======
             **self.generation_kwargs,
->>>>>>> 54aad3f5
         )
         # Cost calculation
         input_tokens = completion.usage.prompt_tokens
