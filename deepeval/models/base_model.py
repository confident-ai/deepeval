--- conflicted
+++ resolved
@@ -76,45 +76,6 @@
         return self.name
 
 
-<<<<<<< HEAD
-class DeepEvalBaseMLLM(ABC):
-    def __init__(self, model: Optional[str] = None):
-        self.name = parse_model_name(model)
-        self.model = self.load_model()
-
-    @abstractmethod
-    def load_model(self) -> "DeepEvalBaseLLM":
-        """Loads a model, that will be responsible for scoring.
-
-        Returns:
-            A model object
-        """
-        pass
-
-    @abstractmethod
-    def generate(self, *args, **kwargs) -> str:
-        """Runs the model to output MLLM response.
-
-        Returns:
-            A string.
-        """
-        pass
-
-    @abstractmethod
-    async def a_generate(self, *args, **kwargs) -> str:
-        """Runs the model to output MLLM response.
-
-        Returns:
-            A string.
-        """
-        pass
-
-    def get_model_name(self) -> str:
-        return self.name
-
-
-=======
->>>>>>> 425ec292
 class DeepEvalBaseEmbeddingModel(ABC):
     def __init__(self, model: Optional[str] = None):
         self.name = parse_model_name(model)
