--- conflicted
+++ resolved
@@ -24,15 +24,11 @@
     OllamaEmbeddingModel,
 )
 
-<<<<<<< HEAD
-from deepeval.models.bedrock_model import BedrockModel, MultimodalBedrockModel
-=======
 from deepeval.models.bedrock_model import (
     BedrockModel, 
     MultimodalBedrockModel
 )
 
->>>>>>> 6c41c122
 
 # TODO: uncomment out once fixed
 # from deepeval.models.summac_model import SummaCModels
