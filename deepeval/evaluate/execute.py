--- conflicted
+++ resolved
@@ -849,10 +849,6 @@
 ### Component-Level Evals
 ###########################################
 
-<<<<<<< HEAD
-=======
-
->>>>>>> 8349215c
 def execute_agentic_test_cases(
     goldens: List[Golden],
     observed_callback: Union[
@@ -1205,13 +1201,9 @@
     _use_bar_indicator: bool,
     _is_assert_test: bool,
     observed_callback: Optional[
-<<<<<<< HEAD
         Union[
             Callable[[str], Any], Callable[[str], Awaitable[Any]]
         ]
-=======
-        Union[Callable[[str], Any], Callable[[str], Awaitable[Any]]]
->>>>>>> 8349215c
     ] = None,
     trace: Optional[Trace] = None,
     progress: Optional[Progress] = None,
@@ -1417,10 +1409,6 @@
 ### Looped Evals
 ###########################################
 
-<<<<<<< HEAD
-=======
-
->>>>>>> 8349215c
 def execute_agentic_test_cases_from_loop(
     goldens: List[Golden],
     verbose_mode: Optional[bool],
@@ -1440,11 +1428,8 @@
 
     local_trace_manager = trace_manager
     local_trace_manager.evaluating = True
-<<<<<<< HEAD
+
     
-=======
-
->>>>>>> 8349215c
     def evaluate_test_cases(
         progress: Optional[Progress] = None,
         pbar_id: Optional[int] = None,
@@ -1456,13 +1441,9 @@
             with capture_evaluation_run("golden"):
                 # yield golden
                 count += 1
-<<<<<<< HEAD
-                pbar_tags_id = add_pbar(progress, f"\t⚡ Invoking observed callback (#{count})")
-=======
                 pbar_tags_id = add_pbar(
                     progress, f"\t⚡ Invoking observed callback (#{count})"
                 )
->>>>>>> 8349215c
                 with Observer(
                     "custom",
                     func_name="Test Wrapper",
@@ -1471,11 +1452,7 @@
                 ):
                     yield golden
                     current_trace: Trace = current_trace_context.get()
-<<<<<<< HEAD
-                    
-=======
-
->>>>>>> 8349215c
+
                 update_pbar(progress, pbar_tags_id)
                 update_pbar(progress, pbar_id)
 
@@ -1668,11 +1645,7 @@
 
     test_run_manager = global_test_run_manager
     test_run_manager.save_to_disk = save_to_disk
-<<<<<<< HEAD
     test_run = test_run_manager.get_test_run(identifier=identifier)
-=======
-    test_run_manager.get_test_run(identifier=identifier)
->>>>>>> 8349215c
 
     local_trace_manager = trace_manager
     local_trace_manager.evaluating = True
@@ -1681,20 +1654,16 @@
     async def execute_callback_with_semaphore(coroutine: Awaitable):
         async with semaphore:
             return await coroutine
-<<<<<<< HEAD
-    
-=======
 
     async def execute_evals_with_semaphore(func: Callable, *args, **kwargs):
         async with semaphore:
             return await func(*args, **kwargs)
 
->>>>>>> 8349215c
+
     def evaluate_test_cases(
         progress: Optional[Progress] = None,
         pbar_id: Optional[int] = None,
         pbar_callback_id: Optional[int] = None,
-<<<<<<< HEAD
     ):        
         # Invoke LLM app
         def create_callback_task(coro, **kwargs):
@@ -1706,28 +1675,12 @@
             return task
             
         asyncio.create_task = create_callback_task
-=======
-    ):
-        # Invoke LLM app
-        def create_callback_task(coro):
-            def on_task_done(t: asyncio.Task):
-                update_pbar(progress, pbar_callback_id)
-                update_pbar(progress, pbar_id)
-
-            task = loop.create_task(execute_callback_with_semaphore(coro))
-            task.add_done_callback(on_task_done)
-            return task
-
-        asyncio.create_task = create_callback_task
-
->>>>>>> 8349215c
         for golden in goldens:
             yield golden
             if global_test_run_tasks.num_tasks() == 0:
                 update_pbar(progress, pbar_callback_id)
                 update_pbar(progress, pbar_id)
         if global_test_run_tasks.num_tasks() > 0:
-<<<<<<< HEAD
             loop.run_until_complete(asyncio.gather(*global_test_run_tasks.get_tasks()))
 
         # Evaluate traces
@@ -1768,43 +1721,6 @@
                 throttle_value=throttle_value,
                 max_concurrent=max_concurrent,
             ))
-=======
-            loop.run_until_complete(
-                asyncio.gather(*global_test_run_tasks.get_tasks())
-            )
-
-        # Evaluate traces
-        asyncio.create_task = loop.create_task
-
-        async def evaluate_traces(traces_to_evaluate: List[Trace]):
-            eval_tasks = []
-            for count, trace in enumerate(traces_to_evaluate):
-                golden = goldens[count]
-                with capture_evaluation_run("golden"):
-                    task = execute_evals_with_semaphore(
-                        func=a_execute_agentic_test_case,
-                        golden=golden,
-                        trace=trace,
-                        test_run_manager=test_run_manager,
-                        test_results=test_results,
-                        count=count,
-                        verbose_mode=verbose_mode,
-                        ignore_errors=ignore_errors,
-                        skip_on_missing_params=skip_on_missing_params,
-                        show_indicator=show_indicator,
-                        _use_bar_indicator=_use_bar_indicator,
-                        _is_assert_test=_is_assert_test,
-                        progress=progress,
-                        pbar_id=pbar_id,
-                    )
-                    eval_tasks.append(asyncio.create_task(task))
-                    await asyncio.sleep(throttle_value)
-            await asyncio.gather(*eval_tasks)
-
-        loop.run_until_complete(
-            evaluate_traces(trace_manager.traces_to_evaluate)
-        )
->>>>>>> 8349215c
 
     if show_indicator and _use_bar_indicator:
         progress = Progress(
@@ -1838,8 +1754,8 @@
     local_trace_manager.traces_to_evaluate_order = []
     local_trace_manager.traces_to_evaluate = []
     global_test_run_tasks.clear_tasks()
-<<<<<<< HEAD
     asyncio.create_task = orig_create_task
+
 
 
 async def evaluate_traces(
@@ -1937,7 +1853,4 @@
             )
             tasks.append(asyncio.create_task(task))
             await asyncio.sleep(throttle_value)
-    await asyncio.gather(*tasks)
-=======
-    asyncio.create_task = orig_create_task
->>>>>>> 8349215c
+    await asyncio.gather(*tasks)