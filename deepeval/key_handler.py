--- conflicted
+++ resolved
@@ -28,13 +28,6 @@
     LOCAL_EMBEDDING_BASE_URL = "LOCAL_EMBEDDING_BASE_URL"
     LOCAL_EMBEDDING_API_KEY = "LOCAL_EMBEDDING_API_KEY"
     USE_LOCAL_EMBEDDINGS = "USE_LOCAL_EMBEDDINGS"
-<<<<<<< HEAD
-    # AWS Cloud support
-    AWS_ACCESS_KEY_ID = "AWS_ACCESS_KEY_ID"
-    AWS_SECRET_ACCESS_KEY = "AWS_SECRET_ACCESS_KEY"
-    AWS_SESSION_TOKEN = "AWS_SESSION_TOKEN"
-    AWS_REGION = "AWS_REGION"
-=======
     # Gemini
     USE_GEMINI_MODEL = "USE_GEMINI_MODEL"
     GEMINI_MODEL_NAME = "GEMINI_MODEL_NAME"
@@ -42,7 +35,11 @@
     GOOGLE_GENAI_USE_VERTEXAI = "GOOGLE_GENAI_USE_VERTEXAI"
     GOOGLE_CLOUD_PROJECT = "GOOGLE_CLOUD_PROJECT"
     GOOGLE_CLOUD_LOCATION = "GOOGLE_CLOUD_LOCATION"
->>>>>>> 5a789691
+    # AWS Cloud support
+    AWS_ACCESS_KEY_ID = "AWS_ACCESS_KEY_ID"
+    AWS_SECRET_ACCESS_KEY = "AWS_SECRET_ACCESS_KEY"
+    AWS_SESSION_TOKEN = "AWS_SESSION_TOKEN"
+    AWS_REGION = "AWS_REGION"
 
 
 class KeyFileHandler:
