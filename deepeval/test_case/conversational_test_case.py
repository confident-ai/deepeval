from pydantic import (
    BaseModel,
    Field,
    PrivateAttr,
    model_validator,
    AliasChoices,
)
from typing import List, Optional, Dict, Literal
from copy import deepcopy
from enum import Enum

from deepeval.test_case import ToolCall, MLLMImage
from deepeval.test_case.mcp import (
    MCPServer,
    MCPPromptCall,
    MCPResourceCall,
    MCPToolCall,
    validate_mcp_servers,
)


class TurnParams(Enum):
    ROLE = "role"
    CONTENT = "content"
    SCENARIO = "scenario"
    EXPECTED_OUTCOME = "expected_outcome"
    RETRIEVAL_CONTEXT = "retrieval_context"
    TOOLS_CALLED = "tools_called"
    MCP_TOOLS = "mcp_tools_called"
    MCP_RESOURCES = "mcp_resources_called"
    MCP_PROMPTS = "mcp_prompts_called"


class Turn(BaseModel):
    role: Literal["user", "assistant"]
    content: str
    user_id: Optional[str] = Field(
        default=None, validation_alias=AliasChoices("userId", "user_id")
    )
    retrieval_context: Optional[List[str]] = Field(
        default=None,
        validation_alias=AliasChoices("retrievalContext", "retrieval_context"),
    )
    tools_called: Optional[List[ToolCall]] = Field(
        default=None,
        validation_alias=AliasChoices("toolsCalled", "tools_called"),
    )
    mcp_tools_called: Optional[List[MCPToolCall]] = Field(default=None)
    mcp_resources_called: Optional[List[MCPResourceCall]] = Field(default=None)
    mcp_prompts_called: Optional[List[MCPPromptCall]] = Field(default=None)
    additional_metadata: Optional[Dict] = Field(
        default=None,
        serialization_alias="additionalMetadata",
        validation_alias=AliasChoices(
            "additionalMetadata", "additional_metadata"
        ),
    )
    _mcp_interaction: bool = PrivateAttr(default=False)

    def __repr__(self):
        attrs = [f"role={self.role!r}", f"content={self.content!r}"]
        if self.user_id is not None:
            attrs.append(f"user_id={self.user_id!r}")
        if self.retrieval_context is not None:
            attrs.append(f"retrieval_context={self.retrieval_context!r}")
        if self.tools_called is not None:
            attrs.append(f"tools_called={self.tools_called!r}")
        if self.mcp_tools_called is not None:
            attrs.append(f"mcp_tools_called={self.mcp_tools_called!r}")
        if self.mcp_resources_called is not None:
            attrs.append(f"mcp_resources_called={self.mcp_resources_called!r}")
        if self.mcp_prompts_called is not None:
            attrs.append(f"mcp_prompts_called={self.mcp_prompts_called!r}")
        if self.additional_metadata is not None:
            attrs.append(f"additional_metadata={self.additional_metadata!r}")
        return f"Turn({', '.join(attrs)})"

    @model_validator(mode="before")
    def validate_input(cls, data):
        mcp_tools_called = data.get("mcp_tools_called")
        mcp_prompts_called = data.get("mcp_prompts_called")
        mcp_resources_called = data.get("mcp_resources_called")

        if (
            mcp_tools_called is not None
            or mcp_prompts_called is not None
            or mcp_resources_called is not None
        ):
            from mcp.types import (
                CallToolResult,
                ReadResourceResult,
                GetPromptResult,
            )

            data["_mcp_interaction"] = True
            if mcp_tools_called is not None:
                if not isinstance(mcp_tools_called, list) or not all(
                    isinstance(tool_called, MCPToolCall)
                    and isinstance(tool_called.result, CallToolResult)
                    for tool_called in mcp_tools_called
                ):
                    raise TypeError(
                        "The 'tools_called' must be a list of 'MCPToolCall' with result of type 'CallToolResult' from mcp.types"
                    )

            if mcp_resources_called is not None:
                if not isinstance(mcp_resources_called, list) or not all(
                    isinstance(resource_called, MCPResourceCall)
                    and isinstance(resource_called.result, ReadResourceResult)
                    for resource_called in mcp_resources_called
                ):
                    raise TypeError(
                        "The 'resources_called' must be a list of 'MCPResourceCall' with result of type 'ReadResourceResult' from mcp.types"
                    )

            if mcp_prompts_called is not None:
                if not isinstance(mcp_prompts_called, list) or not all(
                    isinstance(prompt_called, MCPPromptCall)
                    and isinstance(prompt_called.result, GetPromptResult)
                    for prompt_called in mcp_prompts_called
                ):
                    raise TypeError(
                        "The 'prompts_called' must be a list of 'MCPPromptCall' with result of type 'GetPromptResult' from mcp.types"
                    )

        return data


class ConversationalTestCase(BaseModel):
    turns: List[Turn]
    scenario: Optional[str] = Field(default=None)
    context: Optional[List[str]] = Field(default=None)
    name: Optional[str] = Field(default=None)
    user_description: Optional[str] = Field(
        default=None,
        serialization_alias="userDescription",
        validation_alias=AliasChoices("userDescription", "user_description"),
    )
    expected_outcome: Optional[str] = Field(
        default=None,
        serialization_alias="expectedOutcome",
        validation_alias=AliasChoices("expectedOutcome", "expected_outcome"),
    )
    chatbot_role: Optional[str] = Field(
        default=None,
        serialization_alias="chatbotRole",
        validation_alias=AliasChoices("chatbotRole", "chatbot_role"),
    )
    additional_metadata: Optional[Dict] = Field(
        default=None,
        serialization_alias="additionalMetadata",
        validation_alias=AliasChoices(
            "additionalMetadata", "additional_metadata"
        ),
    )
    comments: Optional[str] = Field(default=None)
    tags: Optional[List[str]] = Field(default=None)
    mcp_servers: Optional[List[MCPServer]] = Field(default=None)
    multimodal: bool = False

    _dataset_rank: Optional[int] = PrivateAttr(default=None)
    _dataset_alias: Optional[str] = PrivateAttr(default=None)
    _dataset_id: Optional[str] = PrivateAttr(default=None)

    @model_validator(mode="after")
    def set_is_multimodal(self):
        import re

        if self.multimodal is True:
            return self

<<<<<<< HEAD
        pattern = r"\[DEEPEVAL:IMAGE:([a-zA-Z0-9_-]+)\]"
=======
        pattern = r"\[DEEPEVAL:IMAGE:(.*?)\]"
>>>>>>> 425ec292
        self.multimodal = any(
            [
                re.search(pattern, turn.content) is not None
                for turn in self.turns
            ]
        )

        return self

    @model_validator(mode="before")
    def validate_input(cls, data):
        turns = data.get("turns")
        context = data.get("context")
        mcp_servers = data.get("mcp_servers")

        if len(turns) == 0:
            raise TypeError("'turns' must not be empty")

        # Ensure `context` is None or a list of strings
        if context is not None:
            if not isinstance(context, list) or not all(
                isinstance(item, str) for item in context
            ):
                raise TypeError("'context' must be None or a list of strings")

        if mcp_servers is not None:
            validate_mcp_servers(mcp_servers)

        copied_turns = []
        for turn in turns:
            if isinstance(turn, Turn):
                copied_turns.append(deepcopy(turn))
            elif isinstance(turn, dict):
                try:
                    copied_turns.append(Turn.model_validate(turn))
                except Exception as e:
                    raise TypeError(f"Invalid dict for Turn: {turn} ({e})")
            else:
                raise TypeError(
                    f"'turns' must be a list of Turn or dict, got {type(turn)}"
                )

        data["turns"] = copied_turns

        return data<|MERGE_RESOLUTION|>--- conflicted
+++ resolved
@@ -169,11 +169,7 @@
         if self.multimodal is True:
             return self
 
-<<<<<<< HEAD
-        pattern = r"\[DEEPEVAL:IMAGE:([a-zA-Z0-9_-]+)\]"
-=======
         pattern = r"\[DEEPEVAL:IMAGE:(.*?)\]"
->>>>>>> 425ec292
         self.multimodal = any(
             [
                 re.search(pattern, turn.content) is not None
