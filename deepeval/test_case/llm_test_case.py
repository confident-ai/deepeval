from pydantic import (
    Field,
    BaseModel,
    model_validator,
    PrivateAttr,
    AliasChoices,
)
from typing import List, Optional, Dict, Any
from enum import Enum
import json
import uuid
<<<<<<< HEAD
from dataclasses import dataclass, field
import os
import mimetypes
import base64
=======
import re
import os
import mimetypes
import base64
from dataclasses import dataclass, field
>>>>>>> 425ec292
from urllib.parse import urlparse, unquote
from deepeval.utils import make_model_config

from deepeval.test_case.mcp import (
    MCPServer,
    MCPPromptCall,
    MCPResourceCall,
    MCPToolCall,
    validate_mcp_servers,
)

_MLLM_IMAGE_REGISTRY: Dict[str, "MLLMImage"] = {}


@dataclass
class MLLMImage:
    dataBase64: Optional[str] = None
    mimeType: Optional[str] = None
    url: Optional[str] = None
    local: Optional[bool] = None
    filename: Optional[str] = None
    _id: str = field(default_factory=lambda: uuid.uuid4().hex)

    def __post_init__(self):

        if not self.url and not self.dataBase64:
            raise ValueError(
                "You must provide either a 'url' or both 'dataBase64' and 'mimeType' to create an MLLMImage."
            )

        if self.dataBase64 is not None:
            if self.mimeType is None:
                raise ValueError(
                    "mimeType must be provided when initializing from Base64 data."
                )
        else:
            is_local = self.is_local_path(self.url)
            if self.local is not None:
                assert self.local == is_local, "Local path mismatch"
            else:
                self.local = is_local

            # compute filename, mime_type, and Base64 data
            if self.local:
                path = self.process_url(self.url)
                self.filename = os.path.basename(path)
                self.mimeType = (
                    mimetypes.guess_type(path)[0] or "application/octet-stream"
                )
                with open(path, "rb") as f:
                    raw = f.read()
                self.dataBase64 = base64.b64encode(raw).decode("ascii")
            else:
                self.filename = None
                self.mimeType = None
                self.dataBase64 = None

        _MLLM_IMAGE_REGISTRY[self._id] = self

    def _placeholder(self) -> str:
        return f"[DEEPEVAL:IMAGE:{self._id}]"

    def __str__(self) -> str:
        return self._placeholder()

    def __repr__(self) -> str:
        return self._placeholder()

    def __format__(self, format_spec: str) -> str:
        return self._placeholder()

    @staticmethod
    def process_url(url: str) -> str:
        if os.path.exists(url):
            return url
        parsed = urlparse(url)
        if parsed.scheme == "file":
            raw_path = (
                f"//{parsed.netloc}{parsed.path}"
                if parsed.netloc
                else parsed.path
            )
            path = unquote(raw_path)
            return path
        return url

    @staticmethod
    def is_local_path(url: str) -> bool:
        if os.path.exists(url):
            return True
        parsed = urlparse(url)
        if parsed.scheme == "file":
            raw_path = (
                f"//{parsed.netloc}{parsed.path}"
                if parsed.netloc
                else parsed.path
            )
            path = unquote(raw_path)
            return os.path.exists(path)
        return False

    def parse_multimodal_string(s: str):
<<<<<<< HEAD
        import re

        pattern = r"\[DEEPEVAL:IMAGE:([a-zA-Z0-9_-]+)\]"

=======
        pattern = r"\[DEEPEVAL:IMAGE:(.*?)\]"
>>>>>>> 425ec292
        matches = list(re.finditer(pattern, s))

        result = []
        last_end = 0

        for m in matches:
            start, end = m.span()

<<<<<<< HEAD
            # Add preceding text if present
=======
>>>>>>> 425ec292
            if start > last_end:
                result.append(s[last_end:start])

            img_id = m.group(1)
<<<<<<< HEAD
            img_obj = _MLLM_IMAGE_REGISTRY[img_id]

            result.append(img_obj)

            last_end = end

        # Add trailing text if any
=======

            if img_id not in _MLLM_IMAGE_REGISTRY:
                MLLMImage(url=img_id, _id=img_id)

            result.append(_MLLM_IMAGE_REGISTRY[img_id])
            last_end = end

>>>>>>> 425ec292
        if last_end < len(s):
            result.append(s[last_end:])

        return result

    def as_data_uri(self) -> Optional[str]:
        """Return the image as a data URI string, if Base64 data is available."""
        if not self.dataBase64 or not self.mimeType:
            return None
        return f"data:{self.mimeType};base64,{self.dataBase64}"


class LLMTestCaseParams(Enum):
    INPUT = "input"
    ACTUAL_OUTPUT = "actual_output"
    EXPECTED_OUTPUT = "expected_output"
    CONTEXT = "context"
    RETRIEVAL_CONTEXT = "retrieval_context"
    TOOLS_CALLED = "tools_called"
    EXPECTED_TOOLS = "expected_tools"
    MCP_SERVERS = "mcp_servers"
    MCP_TOOLS_CALLED = "mcp_tools_called"
    MCP_RESOURCES_CALLED = "mcp_resources_called"
    MCP_PROMPTS_CALLED = "mcp_prompts_called"


class ToolCallParams(Enum):
    INPUT_PARAMETERS = "input_parameters"
    OUTPUT = "output"


def _make_hashable(obj):
    """
    Convert an object to a hashable representation recursively.

    Args:
        obj: The object to make hashable

    Returns:
        A hashable representation of the object
    """
    if obj is None:
        return None
    elif isinstance(obj, dict):
        # Convert dict to tuple of sorted key-value pairs
        return tuple(sorted((k, _make_hashable(v)) for k, v in obj.items()))
    elif isinstance(obj, (list, tuple)):
        # Convert list/tuple to tuple of hashable elements
        return tuple(_make_hashable(item) for item in obj)
    elif isinstance(obj, set):
        # Convert set to frozenset of hashable elements
        return frozenset(_make_hashable(item) for item in obj)
    elif isinstance(obj, frozenset):
        # Handle frozenset that might contain unhashable elements
        return frozenset(_make_hashable(item) for item in obj)
    else:
        # For primitive hashable types (str, int, float, bool, etc.)
        return obj


class ToolCall(BaseModel):
    name: str
    description: Optional[str] = None
    reasoning: Optional[str] = None
    output: Optional[Any] = None
    input_parameters: Optional[Dict[str, Any]] = Field(
        None,
        serialization_alias="inputParameters",
        validation_alias=AliasChoices("inputParameters", "input_parameters"),
    )

    def __eq__(self, other):
        if not isinstance(other, ToolCall):
            return False
        return (
            self.name == other.name
            and self.input_parameters == other.input_parameters
            and self.output == other.output
        )

    def __hash__(self):
        """
        Generate a hash for the ToolCall instance.

        This method handles complex input parameters and outputs that may contain
        unhashable types like lists, dicts, and nested structures.

        Returns:
            int: Hash value for this ToolCall instance
        """
        # Handle input_parameters
        input_params = (
            self.input_parameters if self.input_parameters is not None else {}
        )
        input_params_hashable = _make_hashable(input_params)

        # Handle output - use the new helper function instead of manual handling
        output_hashable = _make_hashable(self.output)

        return hash((self.name, input_params_hashable, output_hashable))

    def __repr__(self):
        fields = []

        # Add basic fields
        if self.name:
            fields.append(f'name="{self.name}"')
        if self.description:
            fields.append(f'description="{self.description}"')
        if self.reasoning:
            fields.append(f'reasoning="{self.reasoning}"')

        # Handle nested fields like input_parameters
        if self.input_parameters:
            formatted_input = json.dumps(
                self.input_parameters, indent=4, ensure_ascii=False
            )
            formatted_input = self._indent_nested_field(
                "input_parameters", formatted_input
            )
            fields.append(formatted_input)

        # Handle nested fields like output
        if isinstance(self.output, dict):
            formatted_output = json.dumps(
                self.output, indent=4, ensure_ascii=False
            )
            formatted_output = self._indent_nested_field(
                "output", formatted_output
            )
            fields.append(formatted_output)
        elif self.output is not None:
            fields.append(f"output={repr(self.output)}")

        # Combine fields with proper formatting
        fields_str = ",\n    ".join(fields)
        return f"ToolCall(\n    {fields_str}\n)"

    @staticmethod
    def _indent_nested_field(field_name: str, formatted_field: str) -> str:
        """Helper method to indent multi-line fields for better readability."""
        lines = formatted_field.splitlines()
        return f"{field_name}={lines[0]}\n" + "\n".join(
            f"    {line}" for line in lines[1:]
        )


class LLMTestCase(BaseModel):
    model_config = make_model_config(extra="ignore")

    input: str
    actual_output: Optional[str] = Field(
        default=None,
        serialization_alias="actualOutput",
        validation_alias=AliasChoices("actualOutput", "actual_output"),
    )
    expected_output: Optional[str] = Field(
        default=None,
        serialization_alias="expectedOutput",
        validation_alias=AliasChoices("expectedOutput", "expected_output"),
    )
    context: Optional[List[str]] = Field(
        default=None, serialization_alias="context"
    )
    retrieval_context: Optional[List[str]] = Field(
        default=None,
        serialization_alias="retrievalContext",
        validation_alias=AliasChoices("retrievalContext", "retrieval_context"),
    )
    additional_metadata: Optional[Dict] = Field(
        default=None,
        serialization_alias="additionalMetadata",
        validation_alias=AliasChoices(
            "additionalMetadata", "additional_metadata"
        ),
    )
    tools_called: Optional[List[ToolCall]] = Field(
        default=None,
        serialization_alias="toolsCalled",
        validation_alias=AliasChoices("toolsCalled", "tools_called"),
    )
    comments: Optional[str] = Field(
        default=None, serialization_alias="comments"
    )
    expected_tools: Optional[List[ToolCall]] = Field(
        default=None,
        serialization_alias="expectedTools",
        validation_alias=AliasChoices("expectedTools", "expected_tools"),
    )
    token_cost: Optional[float] = Field(
        default=None,
        serialization_alias="tokenCost",
        validation_alias=AliasChoices("tokenCost", "token_cost"),
    )
    completion_time: Optional[float] = Field(
        default=None,
        serialization_alias="completionTime",
        validation_alias=AliasChoices("completionTime", "completion_time"),
    )
    multimodal: bool = Field(default=False)
    name: Optional[str] = Field(default=None)
    tags: Optional[List[str]] = Field(default=None)
    mcp_servers: Optional[List[MCPServer]] = Field(default=None)
    mcp_tools_called: Optional[List[MCPToolCall]] = Field(
        default=None,
        serialization_alias="mcpToolsCalled",
    )
    mcp_resources_called: Optional[List[MCPResourceCall]] = Field(
        default=None, serialization_alias="mcpResourcesCalled"
    )
    mcp_prompts_called: Optional[List[MCPPromptCall]] = Field(
        default=None, serialization_alias="mcpPromptsCalled"
    )
    _trace_dict: Optional[Dict] = PrivateAttr(default=None)
    _dataset_rank: Optional[int] = PrivateAttr(default=None)
    _dataset_alias: Optional[str] = PrivateAttr(default=None)
    _dataset_id: Optional[str] = PrivateAttr(default=None)
    _identifier: Optional[str] = PrivateAttr(
        default_factory=lambda: str(uuid.uuid4())
    )

    @model_validator(mode="after")
    def set_is_multimodal(self):
        import re

        if self.multimodal is True:
            return self

<<<<<<< HEAD
        pattern = r"\[DEEPEVAL:IMAGE:([a-zA-Z0-9_-]+)\]"
=======
        pattern = r"\[DEEPEVAL:IMAGE:(.*?)\]"
>>>>>>> 425ec292

        auto_detect = (
            any(
                [
                    re.search(pattern, self.input or "") is not None,
                    re.search(pattern, self.actual_output or "") is not None,
                ]
            )
            if isinstance(self.input, str)
            else self.multimodal
        )

        self.multimodal = auto_detect
        return self

    @model_validator(mode="before")
    def validate_input(cls, data):
        input = data.get("input")
        actual_output = data.get("actual_output")
        context = data.get("context")
        retrieval_context = data.get("retrieval_context")
        tools_called = data.get("tools_called")
        expected_tools = data.get("expected_tools")
        mcp_servers = data.get("mcp_servers")
        mcp_tools_called = data.get("mcp_tools_called")
        mcp_resources_called = data.get("mcp_resources_called")
        mcp_prompts_called = data.get("mcp_prompts_called")

        if input is not None:
            if not isinstance(input, str):
                raise TypeError("'input' must be a string")

        if actual_output is not None:
            if not isinstance(actual_output, str):
                raise TypeError("'actual_output' must be a string")

        # Ensure `context` is None or a list of strings
        if context is not None:
            if not isinstance(context, list) or not all(
                isinstance(item, str) for item in context
            ):
                raise TypeError("'context' must be None or a list of strings")

        # Ensure `retrieval_context` is None or a list of strings
        if retrieval_context is not None:
            if not isinstance(retrieval_context, list) or not all(
                isinstance(item, str) for item in retrieval_context
            ):
                raise TypeError(
                    "'retrieval_context' must be None or a list of strings"
                )

        # Ensure `tools_called` is None or a list of strings
        if tools_called is not None:
            if not isinstance(tools_called, list) or not all(
                isinstance(item, ToolCall) for item in tools_called
            ):
                raise TypeError(
                    "'tools_called' must be None or a list of `ToolCall`"
                )

        # Ensure `expected_tools` is None or a list of strings
        if expected_tools is not None:
            if not isinstance(expected_tools, list) or not all(
                isinstance(item, ToolCall) for item in expected_tools
            ):
                raise TypeError(
                    "'expected_tools' must be None or a list of `ToolCall`"
                )

        # Ensure `mcp_server` is None or a list of `MCPServer`
        if mcp_servers is not None:
            if not isinstance(mcp_servers, list) or not all(
                isinstance(item, MCPServer) for item in mcp_servers
            ):
                raise TypeError(
                    "'mcp_server' must be None or a list of 'MCPServer'"
                )
            else:
                validate_mcp_servers(mcp_servers)

        # Ensure `mcp_tools_called` is None or a list of `MCPToolCall`
        if mcp_tools_called is not None:
            from mcp.types import CallToolResult

            if not isinstance(mcp_tools_called, list) or not all(
                isinstance(tool_called, MCPToolCall)
                and isinstance(tool_called.result, CallToolResult)
                for tool_called in mcp_tools_called
            ):
                raise TypeError(
                    "The 'tools_called' must be a list of 'MCPToolCall' with result of type 'CallToolResult' from mcp.types"
                )

        # Ensure `mcp_resources_called` is None or a list of `MCPResourceCall`
        if mcp_resources_called is not None:
            from mcp.types import ReadResourceResult

            if not isinstance(mcp_resources_called, list) or not all(
                isinstance(resource_called, MCPResourceCall)
                and isinstance(resource_called.result, ReadResourceResult)
                for resource_called in mcp_resources_called
            ):
                raise TypeError(
                    "The 'resources_called' must be a list of 'MCPResourceCall' with result of type 'ReadResourceResult' from mcp.types"
                )

        # Ensure `mcp_prompts_called` is None or a list of `MCPPromptCall`
        if mcp_prompts_called is not None:
            from mcp.types import GetPromptResult

            if not isinstance(mcp_prompts_called, list) or not all(
                isinstance(prompt_called, MCPPromptCall)
                and isinstance(prompt_called.result, GetPromptResult)
                for prompt_called in mcp_prompts_called
            ):
                raise TypeError(
                    "The 'prompts_called' must be a list of 'MCPPromptCall' with result of type 'GetPromptResult' from mcp.types"
                )

        return data<|MERGE_RESOLUTION|>--- conflicted
+++ resolved
@@ -9,18 +9,11 @@
 from enum import Enum
 import json
 import uuid
-<<<<<<< HEAD
-from dataclasses import dataclass, field
-import os
-import mimetypes
-import base64
-=======
 import re
 import os
 import mimetypes
 import base64
 from dataclasses import dataclass, field
->>>>>>> 425ec292
 from urllib.parse import urlparse, unquote
 from deepeval.utils import make_model_config
 
@@ -123,14 +116,7 @@
         return False
 
     def parse_multimodal_string(s: str):
-<<<<<<< HEAD
-        import re
-
-        pattern = r"\[DEEPEVAL:IMAGE:([a-zA-Z0-9_-]+)\]"
-
-=======
         pattern = r"\[DEEPEVAL:IMAGE:(.*?)\]"
->>>>>>> 425ec292
         matches = list(re.finditer(pattern, s))
 
         result = []
@@ -139,23 +125,10 @@
         for m in matches:
             start, end = m.span()
 
-<<<<<<< HEAD
-            # Add preceding text if present
-=======
->>>>>>> 425ec292
             if start > last_end:
                 result.append(s[last_end:start])
 
             img_id = m.group(1)
-<<<<<<< HEAD
-            img_obj = _MLLM_IMAGE_REGISTRY[img_id]
-
-            result.append(img_obj)
-
-            last_end = end
-
-        # Add trailing text if any
-=======
 
             if img_id not in _MLLM_IMAGE_REGISTRY:
                 MLLMImage(url=img_id, _id=img_id)
@@ -163,7 +136,6 @@
             result.append(_MLLM_IMAGE_REGISTRY[img_id])
             last_end = end
 
->>>>>>> 425ec292
         if last_end < len(s):
             result.append(s[last_end:])
 
@@ -392,11 +364,7 @@
         if self.multimodal is True:
             return self
 
-<<<<<<< HEAD
-        pattern = r"\[DEEPEVAL:IMAGE:([a-zA-Z0-9_-]+)\]"
-=======
         pattern = r"\[DEEPEVAL:IMAGE:(.*?)\]"
->>>>>>> 425ec292
 
         auto_detect = (
             any(
