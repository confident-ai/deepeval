<<<<<<< HEAD
from typing import Optional, List, Dict, Any, Union
from pydantic import BaseModel
=======
from typing import Optional, List, Dict, Union
from pydantic import BaseModel

from deepeval.api import Api, Endpoints
from deepeval.test_run.hyperparameters import process_hyperparameters
from deepeval.event.api import (
    APIEvent,
    EventHttpResponse,
    CustomPropertyType,
    CustomProperty,
    Link,
)
>>>>>>> 5f0573c7

from deepeval.api import Api, Endpoints
from deepeval.event.api import (
    APIEvent,
    EventHttpResponse,
    CustomPropertyType,
    CustomProperty,
    Link,
)

def track(
    event_name: str,
    model: str,
    input: str,
    response: str,
    retrieval_context: Optional[List[str]] = None,
    completion_time: Optional[float] = None,
    token_usage: Optional[float] = None,
    token_cost: Optional[float] = None,
    distinct_id: Optional[str] = None,
    conversation_id: Optional[str] = None,
    additional_data: Optional[Dict[str, Union[str, Link, Dict]]] = None,
    hyperparameters: Optional[Dict[str, str]] = {},
    fail_silently: Optional[bool] = False,
    raise_expection: Optional[bool] = True,
    run_async: Optional[bool] = True,
    trace_stack: Optional[Dict[str, Any]] = None,
    trace_provider: Optional[str] = None
) -> str:
    try:
        custom_properties = None
        if additional_data:
            custom_properties = {}
            for key, value in additional_data.items():
                if isinstance(value, str):
                    custom_properties[key] = CustomProperty(
                        value=value, type=CustomPropertyType.TEXT
                    )
                elif isinstance(value, dict):
                    custom_properties[key] = CustomProperty(
                        value=value, type=CustomPropertyType.JSON
                    )
                elif isinstance(value, Link):
                    custom_properties[key] = CustomProperty(
                        value=value.value, type=CustomPropertyType.LINK
                    )
                else:
                    raise ValueError(
                        "All values in 'additional_data' must be either of type 'string', 'Link', or 'dict'."
                    )
<<<<<<< HEAD

        if hyperparameters and not all(
            isinstance(value, str) for value in hyperparameters.values()
        ):
            raise ValueError(
                "All values in the 'hyperparameters' must of type string."
            )
=======
>>>>>>> 5f0573c7

        hyperparameters = process_hyperparameters(hyperparameters)
        hyperparameters["model"] = model

        api_event = APIEvent(
            traceProvider=trace_provider,
            name=event_name,
            input=input,
            response=response,
            retrievalContext=retrieval_context,
            completionTime=completion_time,
            tokenUsage=token_usage,
            tokenCost=token_cost,
            distinctId=distinct_id,
            conversationId=conversation_id,
            customProperties=custom_properties,
            hyperparameters=hyperparameters,
            traceStack=trace_stack,
        )
        api = Api()
        try:
            body = api_event.model_dump(by_alias=True, exclude_none=True)
        except AttributeError:
            # Pydantic version below 2.0
            body = api_event.dict(by_alias=True, exclude_none=True)

        result = api.post_request(
            endpoint=Endpoints.EVENT_ENDPOINT.value,
            body=body,
        )
        response = EventHttpResponse(eventId=result["eventId"])
        return response.eventId
    except Exception as e:
        if fail_silently:
            return

        if raise_expection:
            raise (e)
        else:
            print(str(e))<|MERGE_RESOLUTION|>--- conflicted
+++ resolved
@@ -1,7 +1,4 @@
-<<<<<<< HEAD
-from typing import Optional, List, Dict, Any, Union
-from pydantic import BaseModel
-=======
+
 from typing import Optional, List, Dict, Union
 from pydantic import BaseModel
 
@@ -14,7 +11,7 @@
     CustomProperty,
     Link,
 )
->>>>>>> 5f0573c7
+
 
 from deepeval.api import Api, Endpoints
 from deepeval.event.api import (
@@ -65,16 +62,7 @@
                     raise ValueError(
                         "All values in 'additional_data' must be either of type 'string', 'Link', or 'dict'."
                     )
-<<<<<<< HEAD
 
-        if hyperparameters and not all(
-            isinstance(value, str) for value in hyperparameters.values()
-        ):
-            raise ValueError(
-                "All values in the 'hyperparameters' must of type string."
-            )
-=======
->>>>>>> 5f0573c7
 
         hyperparameters = process_hyperparameters(hyperparameters)
         hyperparameters["model"] = model
