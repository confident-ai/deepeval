--- conflicted
+++ resolved
@@ -220,164 +220,6 @@
             Contradictions:
             {contradictions}
 
-<<<<<<< HEAD
-JSON:
-"""
-
-    @staticmethod
-    def generate_multimodal_claims(excerpt):
-        return textwrap.dedent(
-            f"""Based on the given excerpt, which contains text and possibly images, please generate a comprehensive list of FACTUAL, undisputed truths, that can inferred from the provided text and images.
-
-            Example:
-            Example Excerpt: 
-            "Einstein won the noble prize in 1968 for his discovery of the photoelectric effect."
-
-            Example JSON: 
-            {{
-                "claims": [
-                    "Einstein won the noble prize for his discovery of the photoelectric effect.",
-                    "Einstein won the noble prize in 1968."
-                ]  
-            }}
-            ===== END OF EXAMPLE ======
-
-            **
-            IMPORTANT: Please make sure to only return in JSON format, with the "claims" key as a list of strings. No words or explanation is needed.
-            Only include claims that are factual, and the claims you extract should include the full context it was presented in, NOT cherry picked facts.
-            You should NOT include any prior knowledge, and take the text at face value when extracting claims.
-            **
-
-            Text:
-            
-            {excerpt}
-
-            JSON:
-            """
-        )
-
-    @staticmethod
-    def generate_multimodal_truths(
-        excerpt, extraction_limit: Optional[int] = None
-    ):
-        if extraction_limit is None:
-            limit = " FACTUAL, undisputed truths"
-        elif extraction_limit == 1:
-            limit = " the single most important FACTUAL, undisputed truth"
-        else:
-            limit = f" the {extraction_limit} most important FACTUAL, undisputed truths per document"
-        return textwrap.dedent(
-            f"""Based on the given excerpt (text and images), please generate a comprehensive list of{limit}, that can inferred from the provided excerpt.
-
-            Example:
-            Example Excerpt: 
-            "Einstein won the noble prize in 1968 for his discovery of the photoelectric effect."
-
-            Example JSON: 
-            {{
-                "truths": [
-                    "Einstein won the noble prize for his discovery of the photoelectric effect.",
-                    "Einstein won the noble prize in 1968."
-                ]  
-            }}
-            ===== END OF EXAMPLE ======
-
-            **
-            IMPORTANT: Please make sure to only return in JSON format, with the "truths" key as a list of strings. No words or explanation is needed.
-            Only include truths that are factual.
-            **
-
-            Excerpt:
-            
-            {excerpt}
-
-            JSON:
-            """
-        )
-
-    @staticmethod
-    def generate_multimodal_verdicts(claims, retrieval_context):
-        return textwrap.dedent(
-            f"""Based on the given claims, which is a list of strings, generate a list of JSON objects to indicate whether EACH claim contradicts any facts in the retrieval context. The JSON will have 2 fields: 'verdict' and 'reason'.
-                The 'verdict' key should STRICTLY be either 'yes', 'no', or 'idk', which states whether the given claim agrees with the context. 
-                Provide a 'reason' ONLY if the answer is 'no' or 'idk'. 
-                The provided claim is drawn from the actual output. Try to provide a correction in the reason using the facts in the retrieval context.
-
-                **
-                IMPORTANT: Please make sure to only return in JSON format, with the 'verdicts' key as a list of JSON objects.
-                Example retrieval contexts: "Einstein won the Nobel Prize for his discovery of the photoelectric effect. Einstein won the Nobel Prize in 1968. Einstein is a German Scientist."
-                Example claims: ["Barack Obama is a caucasian male.", "Zurich is a city in London", "Einstein won the Nobel Prize for the discovery of the photoelectric effect which may have contributed to his fame.", "Einstein won the Nobel Prize in 1969 for his discovery of the photoelectric effect.", "Einstein was a German chef."]
-
-                Example:
-                {{
-                    "verdicts": [
-                        {{
-                            "reason": "The claim about Barack Obama is not directly addressed in the retrieval context, and so poses no contradiction.",
-                            "verdict": "idk"
-                        }},
-                        {{
-                            "reason": "The claim about Zurich being a city in London is incorrect but does not pose a contradiction to the retrieval context.",
-                            "verdict": "idk"
-                        }},
-                        {{
-                            "verdict": "yes"
-                        }},
-                        {{
-                            "reason": "The actual output claims Einstein won the Nobel Prize in 1969, which is untrue as the retrieval context states it is 1968 instead.",
-                            "verdict": "no"
-                        }},
-                        {{
-                            "reason": "The actual output claims Einstein is a German chef, which is not correct as the retrieval context states he was a German scientist instead.",
-                            "verdict": "no"
-                        }}
-                    ]  
-                }}
-                ===== END OF EXAMPLE ======
-
-                The length of 'verdicts' SHOULD BE STRICTLY EQUAL to that of claims.
-                You DON'T have to provide a reason if the answer is 'yes'.
-                ONLY provide a 'no' answer if the retrieval context DIRECTLY CONTRADICTS the claims. YOU SHOULD NEVER USE YOUR PRIOR KNOWLEDGE IN YOUR JUDGEMENT.
-                Claims made using vague, suggestive, speculative language such as 'may have', 'possibility due to', does NOT count as a contradiction.
-                Claims that is not backed up due to a lack of information/is not mentioned in the retrieval contexts MUST be answered 'idk', otherwise I WILL DIE.
-                If there are clear contradictions or any data that's not mentioned in the retrieval context, just provide 'no'.
-                **
-
-                Retrieval Contexts:
-                {retrieval_context}
-
-                Claims:
-                {claims}
-
-                JSON:
-                """
-        )
-
-    @staticmethod
-    def generate_multimodal_reason(score, contradictions):
-        return textwrap.dedent(
-            f"""Below is a list of Contradictions. It is a list of strings explaining why the 'actual output' does not align with the information presented in the 'retrieval context'. Contradictions happen in the 'actual output', NOT the 'retrieval context'.
-            Given the faithfulness score, which is a 0-1 score indicating how faithful the `actual output` is to the retrieval context (higher the better), CONCISELY summarize the contradictions to justify the score. 
-
-            ** 
-            IMPORTANT: Please make sure to only return in JSON format, with the 'reason' key providing the reason.
-            Example JSON:
-            {{
-                "reason": "The score is <faithfulness_score> because <your_reason>."
-            }}
-
-            If there are no contradictions, just say something positive with an upbeat encouraging tone (but don't overdo it otherwise it gets annoying).
-            Your reason MUST use information in `contradiction` in your reason.
-            Be sure in your reason, as if you know what the actual output is from the contradictions.
-            **
-
-            Faithfulness Score:
-            {score}
-
-            Contradictions:
-            {contradictions}
-
-=======
->>>>>>> 425ec292
             JSON:
             """
         )