from typing import Optional, List, Type, Union

from deepeval.utils import (
    get_or_create_event_loop,
    prettify_list,
    convert_to_multi_modal_array,
)
from deepeval.metrics.utils import (
    construct_verbose_logs,
    trimAndLoadJson,
    check_llm_test_case_params,
    check_mllm_test_case_params,
    initialize_model,
)
from deepeval.test_case import (
    LLMTestCase,
    LLMTestCaseParams,
)
from deepeval.metrics import BaseMetric
from deepeval.models import DeepEvalBaseLLM
from deepeval.metrics.contextual_precision.template import (
    ContextualPrecisionTemplate,
)
from deepeval.metrics.indicator import metric_progress_indicator
import deepeval.metrics.contextual_precision.schema as cpschema
from deepeval.metrics.api import metric_data_manager


class ContextualPrecisionMetric(BaseMetric):
    _required_params: List[LLMTestCaseParams] = [
        LLMTestCaseParams.INPUT,
        LLMTestCaseParams.RETRIEVAL_CONTEXT,
        LLMTestCaseParams.EXPECTED_OUTPUT,
    ]

    def __init__(
        self,
        threshold: float = 0.5,
        model: Optional[Union[str, DeepEvalBaseLLM]] = None,
        include_reason: bool = True,
        async_mode: bool = True,
        strict_mode: bool = False,
        verbose_mode: bool = False,
        evaluation_template: Type[
            ContextualPrecisionTemplate
        ] = ContextualPrecisionTemplate,
    ):
        self.threshold = 1 if strict_mode else threshold
        self.include_reason = include_reason
        self.model, self.using_native_model = initialize_model(model)
        self.evaluation_model = self.model.get_model_name()
        self.async_mode = async_mode
        self.strict_mode = strict_mode
        self.verbose_mode = verbose_mode
        self.evaluation_template = evaluation_template

    def measure(
        self,
        test_case: LLMTestCase,
        _show_indicator: bool = True,
        _in_component: bool = False,
        _log_metric_to_confident: bool = True,
    ) -> float:

        multimodal = test_case.multimodal

        if multimodal:
            check_mllm_test_case_params(
                test_case, self._required_params, None, None, self
            )
        else:
            check_llm_test_case_params(test_case, self._required_params, self)

        self.evaluation_cost = 0 if self.using_native_model else None
        with metric_progress_indicator(
            self, _show_indicator=_show_indicator, _in_component=_in_component
        ):
            if self.async_mode:
                loop = get_or_create_event_loop()
                loop.run_until_complete(
                    self.a_measure(
                        test_case,
                        _show_indicator=False,
                        _in_component=_in_component,
                        _log_metric_to_confident=_log_metric_to_confident,
                    )
                )
            else:
                if multimodal:
                    input = convert_to_multi_modal_array(test_case.input)
                    expected_output = convert_to_multi_modal_array(
                        test_case.expected_output
                    )
                    retrieval_context = convert_to_multi_modal_array(
                        test_case.retrieval_context
                    )
                else:
                    input = test_case.input
                    expected_output = test_case.expected_output
                    retrieval_context = test_case.retrieval_context

                self.verdicts: List[cpschema.ContextualPrecisionVerdict] = (
                    self._generate_verdicts(
                        input,
                        expected_output,
                        retrieval_context,
                        multimodal,
                    )
                )
                self.score = self._calculate_score()
                self.reason = self._generate_reason(input, multimodal)
                self.success = self.score >= self.threshold
                self.verbose_logs = construct_verbose_logs(
                    self,
                    steps=[
                        f"Verdicts:\n{prettify_list(self.verdicts)}",
                        f"Score: {self.score}\nReason: {self.reason}",
                    ],
                )
                if _log_metric_to_confident:
                    metric_data_manager.post_metric_if_enabled(
                        self, test_case=test_case
                    )
            return self.score

    async def a_measure(
        self,
        test_case: LLMTestCase,
        _show_indicator: bool = True,
        _in_component: bool = False,
        _log_metric_to_confident: bool = True,
    ) -> float:

        multimodal = test_case.multimodal

        if multimodal:
            check_mllm_test_case_params(
                test_case, self._required_params, None, None, self
            )
        else:
            check_llm_test_case_params(test_case, self._required_params, self)

        self.evaluation_cost = 0 if self.using_native_model else None
        with metric_progress_indicator(
            self,
            async_mode=True,
            _show_indicator=_show_indicator,
            _in_component=_in_component,
        ):
            if multimodal:
                input = convert_to_multi_modal_array(test_case.input)
                expected_output = convert_to_multi_modal_array(
                    test_case.expected_output
                )
                retrieval_context = convert_to_multi_modal_array(
                    test_case.retrieval_context
                )
            else:
                input = test_case.input
                expected_output = test_case.expected_output
                retrieval_context = test_case.retrieval_context

            self.verdicts: List[cpschema.ContextualPrecisionVerdict] = (
                await self._a_generate_verdicts(
                    input, expected_output, retrieval_context, multimodal
                )
            )
            self.score = self._calculate_score()
            self.reason = await self._a_generate_reason(input, multimodal)
            self.success = self.score >= self.threshold
            self.verbose_logs = construct_verbose_logs(
                self,
                steps=[
                    f"Verdicts:\n{prettify_list(self.verdicts)}",
                    f"Score: {self.score}\nReason: {self.reason}",
                ],
            )
            if _log_metric_to_confident:
                metric_data_manager.post_metric_if_enabled(
                    self, test_case=test_case
                )
            return self.score

    async def _a_generate_reason(self, input: str, multimodal: bool):
        if self.include_reason is False:
            return None

        retrieval_contexts_verdicts = [
            {"verdict": verdict.verdict, "reason": verdict.reason}
            for verdict in self.verdicts
        ]
<<<<<<< HEAD
        if multimodal:
            prompt = self.evaluation_template.generate_multimodal_reason(
                input=input,
                verdicts=retrieval_contexts_verdicts,
                score=format(self.score, ".2f"),
            )
        else:
            prompt = self.evaluation_template.generate_reason(
                input=input,
                verdicts=retrieval_contexts_verdicts,
                score=format(self.score, ".2f"),
            )
=======
        prompt = self.evaluation_template.generate_reason(
            input=input,
            verdicts=retrieval_contexts_verdicts,
            score=format(self.score, ".2f"),
            multimodal=multimodal,
        )
>>>>>>> 425ec292

        if self.using_native_model:
            res, cost = await self.model.a_generate(
                prompt, schema=cpschema.ContextualPrecisionScoreReason
            )
            self.evaluation_cost += cost
            return res.reason
        else:
            try:
                res: cpschema.ContextualPrecisionScoreReason = (
                    await self.model.a_generate(
                        prompt, schema=cpschema.ContextualPrecisionScoreReason
                    )
                )
                return res.reason
            except TypeError:
                res = await self.model.a_generate(prompt)
                data = trimAndLoadJson(res, self)
                return data["reason"]

    def _generate_reason(self, input: str, multimodal: bool):
        if self.include_reason is False:
            return None

        retrieval_contexts_verdicts = [
            {"verdict": verdict.verdict, "reason": verdict.reason}
            for verdict in self.verdicts
        ]
<<<<<<< HEAD
        if multimodal:
            prompt = self.evaluation_template.generate_multimodal_reason(
                input=input,
                verdicts=retrieval_contexts_verdicts,
                score=format(self.score, ".2f"),
            )
        else:
            prompt = self.evaluation_template.generate_reason(
                input=input,
                verdicts=retrieval_contexts_verdicts,
                score=format(self.score, ".2f"),
            )
=======
        prompt = self.evaluation_template.generate_reason(
            input=input,
            verdicts=retrieval_contexts_verdicts,
            score=format(self.score, ".2f"),
            multimodal=multimodal,
        )
>>>>>>> 425ec292

        if self.using_native_model:
            res, cost = self.model.generate(
                prompt, schema=cpschema.ContextualPrecisionScoreReason
            )
            self.evaluation_cost += cost
            return res.reason
        else:
            try:
                res: cpschema.ContextualPrecisionScoreReason = (
                    self.model.generate(
                        prompt, schema=cpschema.ContextualPrecisionScoreReason
                    )
                )
                return res.reason
            except TypeError:
                res = self.model.generate(prompt)
                data = trimAndLoadJson(res, self)
                return data["reason"]

    async def _a_generate_verdicts(
        self,
        input: str,
        expected_output: str,
        retrieval_context: List[str],
        multimodal: bool,
    ) -> List[cpschema.ContextualPrecisionVerdict]:
<<<<<<< HEAD
        if multimodal:
            prompt = self.evaluation_template.generate_multimodal_verdicts(
                input=input,
                expected_output=expected_output,
                retrieval_context=retrieval_context,
            )
        else:
            prompt = self.evaluation_template.generate_verdicts(
                input=input,
                expected_output=expected_output,
                retrieval_context=retrieval_context,
            )
=======
        prompt = self.evaluation_template.generate_verdicts(
            input=input,
            expected_output=expected_output,
            retrieval_context=retrieval_context,
            multimodal=multimodal,
        )
>>>>>>> 425ec292
        if self.using_native_model:
            res, cost = await self.model.a_generate(
                prompt, schema=cpschema.Verdicts
            )
            self.evaluation_cost += cost
            verdicts = [item for item in res.verdicts]
            return verdicts
        else:
            try:
                res: cpschema.Verdicts = await self.model.a_generate(
                    prompt, schema=cpschema.Verdicts
                )
                verdicts = [item for item in res.verdicts]
                return verdicts
            except TypeError:
                res = await self.model.a_generate(prompt)
                data = trimAndLoadJson(res, self)
                verdicts = [
                    cpschema.ContextualPrecisionVerdict(**item)
                    for item in data["verdicts"]
                ]
                return verdicts

    def _generate_verdicts(
        self,
        input: str,
        expected_output: str,
        retrieval_context: List[str],
        multimodal: bool,
    ) -> List[cpschema.ContextualPrecisionVerdict]:
<<<<<<< HEAD
        if multimodal:
            prompt = self.evaluation_template.generate_multimodal_verdicts(
                input=input,
                expected_output=expected_output,
                retrieval_context=retrieval_context,
            )
        else:
            prompt = self.evaluation_template.generate_verdicts(
                input=input,
                expected_output=expected_output,
                retrieval_context=retrieval_context,
            )
=======
        prompt = self.evaluation_template.generate_verdicts(
            input=input,
            expected_output=expected_output,
            retrieval_context=retrieval_context,
            multimodal=multimodal,
        )
>>>>>>> 425ec292
        if self.using_native_model:
            res, cost = self.model.generate(prompt, schema=cpschema.Verdicts)
            self.evaluation_cost += cost
            verdicts = [item for item in res.verdicts]
            return verdicts
        else:
            try:
                res: cpschema.Verdicts = self.model.generate(
                    prompt, schema=cpschema.Verdicts
                )
                verdicts = [item for item in res.verdicts]
                return verdicts
            except TypeError:
                res = self.model.generate(prompt)
                data = trimAndLoadJson(res, self)
                verdicts = [
                    cpschema.ContextualPrecisionVerdict(**item)
                    for item in data["verdicts"]
                ]
                return verdicts

    def _calculate_score(self):
        number_of_verdicts = len(self.verdicts)
        if number_of_verdicts == 0:
            return 0

        # Convert verdicts to a binary list where 'yes' is 1 and others are 0
        node_verdicts = [
            1 if v.verdict.strip().lower() == "yes" else 0
            for v in self.verdicts
        ]

        sum_weighted_precision_at_k = 0.0
        relevant_nodes_count = 0
        for k, is_relevant in enumerate(node_verdicts, start=1):
            # If the item is relevant, update the counter and add the weighted precision at k to the sum
            if is_relevant:
                relevant_nodes_count += 1
                precision_at_k = relevant_nodes_count / k
                sum_weighted_precision_at_k += precision_at_k * is_relevant

        if relevant_nodes_count == 0:
            return 0
        # Calculate weighted cumulative precision
        score = sum_weighted_precision_at_k / relevant_nodes_count
        return 0 if self.strict_mode and score < self.threshold else score

    def is_successful(self) -> bool:
        if self.error is not None:
            self.success = False
        else:
            try:
                self.success = self.score >= self.threshold
            except TypeError:
                self.success = False
        return self.success

    @property
    def __name__(self):
        return "Contextual Precision"<|MERGE_RESOLUTION|>--- conflicted
+++ resolved
@@ -189,27 +189,12 @@
             {"verdict": verdict.verdict, "reason": verdict.reason}
             for verdict in self.verdicts
         ]
-<<<<<<< HEAD
-        if multimodal:
-            prompt = self.evaluation_template.generate_multimodal_reason(
-                input=input,
-                verdicts=retrieval_contexts_verdicts,
-                score=format(self.score, ".2f"),
-            )
-        else:
-            prompt = self.evaluation_template.generate_reason(
-                input=input,
-                verdicts=retrieval_contexts_verdicts,
-                score=format(self.score, ".2f"),
-            )
-=======
         prompt = self.evaluation_template.generate_reason(
             input=input,
             verdicts=retrieval_contexts_verdicts,
             score=format(self.score, ".2f"),
             multimodal=multimodal,
         )
->>>>>>> 425ec292
 
         if self.using_native_model:
             res, cost = await self.model.a_generate(
@@ -238,27 +223,12 @@
             {"verdict": verdict.verdict, "reason": verdict.reason}
             for verdict in self.verdicts
         ]
-<<<<<<< HEAD
-        if multimodal:
-            prompt = self.evaluation_template.generate_multimodal_reason(
-                input=input,
-                verdicts=retrieval_contexts_verdicts,
-                score=format(self.score, ".2f"),
-            )
-        else:
-            prompt = self.evaluation_template.generate_reason(
-                input=input,
-                verdicts=retrieval_contexts_verdicts,
-                score=format(self.score, ".2f"),
-            )
-=======
         prompt = self.evaluation_template.generate_reason(
             input=input,
             verdicts=retrieval_contexts_verdicts,
             score=format(self.score, ".2f"),
             multimodal=multimodal,
         )
->>>>>>> 425ec292
 
         if self.using_native_model:
             res, cost = self.model.generate(
@@ -286,27 +256,12 @@
         retrieval_context: List[str],
         multimodal: bool,
     ) -> List[cpschema.ContextualPrecisionVerdict]:
-<<<<<<< HEAD
-        if multimodal:
-            prompt = self.evaluation_template.generate_multimodal_verdicts(
-                input=input,
-                expected_output=expected_output,
-                retrieval_context=retrieval_context,
-            )
-        else:
-            prompt = self.evaluation_template.generate_verdicts(
-                input=input,
-                expected_output=expected_output,
-                retrieval_context=retrieval_context,
-            )
-=======
         prompt = self.evaluation_template.generate_verdicts(
             input=input,
             expected_output=expected_output,
             retrieval_context=retrieval_context,
             multimodal=multimodal,
         )
->>>>>>> 425ec292
         if self.using_native_model:
             res, cost = await self.model.a_generate(
                 prompt, schema=cpschema.Verdicts
@@ -337,27 +292,12 @@
         retrieval_context: List[str],
         multimodal: bool,
     ) -> List[cpschema.ContextualPrecisionVerdict]:
-<<<<<<< HEAD
-        if multimodal:
-            prompt = self.evaluation_template.generate_multimodal_verdicts(
-                input=input,
-                expected_output=expected_output,
-                retrieval_context=retrieval_context,
-            )
-        else:
-            prompt = self.evaluation_template.generate_verdicts(
-                input=input,
-                expected_output=expected_output,
-                retrieval_context=retrieval_context,
-            )
-=======
         prompt = self.evaluation_template.generate_verdicts(
             input=input,
             expected_output=expected_output,
             retrieval_context=retrieval_context,
             multimodal=multimodal,
         )
->>>>>>> 425ec292
         if self.using_native_model:
             res, cost = self.model.generate(prompt, schema=cpschema.Verdicts)
             self.evaluation_cost += cost
