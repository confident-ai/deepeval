from typing import List, Dict, Union
import textwrap
from deepeval.test_case import MLLMImage


class ContextualPrecisionTemplate:
    @staticmethod
    def generate_verdicts(
        input: Union[str, List[Union[str, MLLMImage]]],
        expected_output: Union[str, List[Union[str, MLLMImage]]],
        retrieval_context: List[Union[str, MLLMImage]],
        multimodal: bool = False,
    ):
        document_count_str = f" ({len(retrieval_context)} document{'s' if len(retrieval_context) > 1 else ''})"

        # For multimodal, we need to annotate the retrieval context with node IDs
        context_to_display = (
            ContextualPrecisionTemplate.id_retrieval_context(retrieval_context)
            if multimodal
            else retrieval_context
        )

        multimodal_note = (
            " (which can be text or an image)" if multimodal else ""
        )

        prompt_template = textwrap.dedent(
            f"""Given the input, expected output, and retrieval context, please generate a list of JSON objects to determine whether each node in the retrieval context was remotely useful in arriving at the expected output.

            **
            IMPORTANT: Please make sure to only return in JSON format, with the 'verdicts' key as a list of JSON. These JSON only contain the `verdict` key that outputs only 'yes' or 'no', and a `reason` key to justify the verdict. In your reason, you should aim to quote parts of the context {multimodal_note}.
            Example Retrieval Context: ["Einstein won the Nobel Prize for his discovery of the photoelectric effect", "He won the Nobel Prize in 1968.", "There was a cat."]
            Example Input: "Who won the Nobel Prize in 1968 and for what?"
            Example Expected Output: "Einstein won the Nobel Prize in 1968 for his discovery of the photoelectric effect."

            Example:
            {{
                "verdicts": [
                    {{
                        "reason": "It clearly addresses the question by stating that 'Einstein won the Nobel Prize for his discovery of the photoelectric effect.'",
                        "verdict": "yes"
                    }},
                    {{
                        "reason": "The text verifies that the prize was indeed won in 1968.",
                        "verdict": "yes"
                    }},
                    {{
                        "reason": "'There was a cat' is not at all relevant to the topic of winning a Nobel Prize.",
                        "verdict": "no"
                    }}
                ]  
            }}
            Since you are going to generate a verdict for each context, the number of 'verdicts' SHOULD BE STRICTLY EQUAL to that of the contexts.
            **

            Input:
            {input}

            Expected output:
            {expected_output}

            Retrieval Context{document_count_str}:
            {context_to_display}

            JSON:
            """
        )

        return prompt_template

    @staticmethod
    def generate_reason(
        input: Union[str, List[Union[str, MLLMImage]]],
        score: float,
        verdicts: List[Dict[str, str]],
        multimodal: bool = False,
    ):
        return textwrap.dedent(
            f"""Given the input, retrieval contexts, and contextual precision score, provide a CONCISE {'summarize' if multimodal else 'summary'} for the score. Explain why it is not higher, but also why it is at its current score.
            The retrieval contexts is a list of JSON with three keys: `verdict`, `reason` (reason for the verdict) and `node`. `verdict` will be either 'yes' or 'no', which represents whether the corresponding 'node' in the retrieval context is relevant to the input. 
            Contextual precision represents if the relevant nodes are ranked higher than irrelevant nodes. Also note that retrieval contexts is given IN THE ORDER OF THEIR RANKINGS.

            **
            IMPORTANT: Please make sure to only return in JSON format, with the 'reason' key providing the reason.
            Example JSON:
            {{
                "reason": "The score is <contextual_precision_score> because <your_reason>."
            }}


            DO NOT mention 'verdict' in your reason, but instead phrase it as irrelevant nodes. The term 'verdict' {'are' if multimodal else 'is'} just here for you to understand the broader scope of things.
            Also DO NOT mention there are `reason` fields in the retrieval contexts you are presented with, instead just use the information in the `reason` field.
            In your reason, you MUST USE the `reason`, QUOTES in the 'reason', and the node RANK (starting from 1, eg. first node) to explain why the 'no' verdicts should be ranked lower than the 'yes' verdicts.
            When addressing nodes, make it explicit that {'it is' if multimodal else 'they are'} nodes in {'retrieval context' if multimodal else 'retrieval contexts'}.
            If the score is 1, keep it short and say something positive with an upbeat tone (but don't overdo it{',' if multimodal else ''} otherwise it gets annoying).
            **

            Contextual Precision Score:
            {score}

            Input:
            {input}

            Retrieval Contexts:
            {verdicts}

            JSON:
            """
        )

    @staticmethod
    def id_retrieval_context(
        retrieval_context: List[Union[str, MLLMImage]],
    ) -> List[Union[str, MLLMImage]]:
        """
        Annotates retrieval context with node IDs for multimodal processing.

        Args:
            retrieval_context: List of contexts (can be strings or MLLMImages)

<<<<<<< HEAD
JSON:
"""

    @staticmethod
    def generate_multimodal_verdicts(
        input: List[Union[str, MLLMImage]],
        expected_output: List[Union[str, MLLMImage]],
        retrieval_context: List[Union[str, MLLMImage]],
    ) -> List[Union[str, MLLMImage]]:
        document_count_str = f" ({len(retrieval_context)} document{'s' if len(retrieval_context) > 1 else ''})"
        return textwrap.dedent(
            f"""Given the input, expected output, and retrieval context, please generate a list of JSON objects to determine whether each node in the retrieval context was remotely useful in arriving at the expected output.

            **
            IMPORTANT: Please make sure to only return in JSON format, with the 'verdicts' key as a list of JSON. These JSON only contain the `verdict` key that outputs only 'yes' or 'no', and a `reason` key to justify the verdict. In your reason, you should aim to quote parts of the context (which can be text or an image).
            Example Retrieval Context: ["Einstein won the Nobel Prize for his discovery of the photoelectric effect", "He won the Nobel Prize in 1968.", "There was a cat."]
            Example Input: "Who won the Nobel Prize in 1968 and for what?"
            Example Expected Output: "Einstein won the Nobel Prize in 1968 for his discovery of the photoelectric effect."

            Example:
            {{
                "verdicts": [
                    {{
                        "reason": "It clearly addresses the question by stating that 'Einstein won the Nobel Prize for his discovery of the photoelectric effect.'",
                        "verdict": "yes"
                    }},
                    {{
                        "reason": "The text verifies that the prize was indeed won in 1968.",
                        "verdict": "yes"
                    }},
                    {{
                        "reason": "'There was a cat' is not at all relevant to the topic of winning a Nobel Prize.",
                        "verdict": "no"
                    }}
                ]  
            }}
            Since you are going to generate a verdict for each context, the number of 'verdicts' SHOULD BE STRICTLY EQUAL to that of the contexts.
            **

            Input:
        
            {input}
    
            Expected output:
            
            {expected_output}
    
            Retrieval Context {document_count_str}:
            
            {
                ContextualPrecisionTemplate.id_retrieval_context(
                    retrieval_context
                )
            }
    
            JSON:
            """
        )

    @staticmethod
    def generate_multimodal_reason(
        input, verdicts, score
    ) -> List[Union[str, MLLMImage]]:
        # given the input and retrieval context for this input, where the verdict is whether ... and the node is the ..., give a reason for the score
        return textwrap.dedent(
            f"""Given the input, retrieval contexts, and contextual precision score, provide a CONCISE summarize for the score. Explain why it is not higher, but also why it is at its current score.
            The retrieval contexts is a list of JSON with three keys: `verdict`, `reason` (reason for the verdict) and `node`. `verdict` will be either 'yes' or 'no', which represents whether the corresponding 'node' in the retrieval context is relevant to the input. 
            Contextual precision represents if the relevant nodes are ranked higher than irrelevant nodes. Also note that retrieval contexts is given IN THE ORDER OF THEIR RANKINGS.

            **
            IMPORTANT: Please make sure to only return in JSON format, with the 'reason' key providing the reason.
            Example JSON:
            {{
                "reason": "The score is <contextual_precision_score> because <your_reason>."
            }}


            DO NOT mention 'verdict' in your reason, but instead phrase it as irrelevant nodes. The term 'verdict' are just here for you to understand the broader scope of things.
            Also DO NOT mention there are `reason` fields in the retrieval contexts you are presented with, instead just use the information in the `reason` field.
            In your reason, you MUST USE the `reason`, QUOTES in the 'reason', and the node RANK (starting from 1, eg. first node) to explain why the 'no' verdicts should be ranked lower than the 'yes' verdicts.
            When addressing nodes, make it explicit that it is nodes in retrieval context.
            If the score is 1, keep it short and say something positive with an upbeat tone (but don't overdo it otherwise it gets annoying).
            **

            Contextual Precision Score:
            {score}

            Input:
            {input}

            Retrieval Contexts:
            {verdicts}

            JSON:
            """
        )

    @staticmethod
    def id_retrieval_context(retrieval_context) -> List[Union[str, MLLMImage]]:
=======
        Returns:
            Annotated list with "Node X:" prefixes
        """
>>>>>>> 425ec292
        annotated_retrieval_context = []
        for i, context in enumerate(retrieval_context):
            if isinstance(context, str):
                annotated_retrieval_context.append(f"Node {i + 1}: {context}")
            elif isinstance(context, MLLMImage):
                annotated_retrieval_context.append(f"Node {i + 1}:")
                annotated_retrieval_context.append(context)
        return annotated_retrieval_context<|MERGE_RESOLUTION|>--- conflicted
+++ resolved
@@ -118,111 +118,9 @@
         Args:
             retrieval_context: List of contexts (can be strings or MLLMImages)
 
-<<<<<<< HEAD
-JSON:
-"""
-
-    @staticmethod
-    def generate_multimodal_verdicts(
-        input: List[Union[str, MLLMImage]],
-        expected_output: List[Union[str, MLLMImage]],
-        retrieval_context: List[Union[str, MLLMImage]],
-    ) -> List[Union[str, MLLMImage]]:
-        document_count_str = f" ({len(retrieval_context)} document{'s' if len(retrieval_context) > 1 else ''})"
-        return textwrap.dedent(
-            f"""Given the input, expected output, and retrieval context, please generate a list of JSON objects to determine whether each node in the retrieval context was remotely useful in arriving at the expected output.
-
-            **
-            IMPORTANT: Please make sure to only return in JSON format, with the 'verdicts' key as a list of JSON. These JSON only contain the `verdict` key that outputs only 'yes' or 'no', and a `reason` key to justify the verdict. In your reason, you should aim to quote parts of the context (which can be text or an image).
-            Example Retrieval Context: ["Einstein won the Nobel Prize for his discovery of the photoelectric effect", "He won the Nobel Prize in 1968.", "There was a cat."]
-            Example Input: "Who won the Nobel Prize in 1968 and for what?"
-            Example Expected Output: "Einstein won the Nobel Prize in 1968 for his discovery of the photoelectric effect."
-
-            Example:
-            {{
-                "verdicts": [
-                    {{
-                        "reason": "It clearly addresses the question by stating that 'Einstein won the Nobel Prize for his discovery of the photoelectric effect.'",
-                        "verdict": "yes"
-                    }},
-                    {{
-                        "reason": "The text verifies that the prize was indeed won in 1968.",
-                        "verdict": "yes"
-                    }},
-                    {{
-                        "reason": "'There was a cat' is not at all relevant to the topic of winning a Nobel Prize.",
-                        "verdict": "no"
-                    }}
-                ]  
-            }}
-            Since you are going to generate a verdict for each context, the number of 'verdicts' SHOULD BE STRICTLY EQUAL to that of the contexts.
-            **
-
-            Input:
-        
-            {input}
-    
-            Expected output:
-            
-            {expected_output}
-    
-            Retrieval Context {document_count_str}:
-            
-            {
-                ContextualPrecisionTemplate.id_retrieval_context(
-                    retrieval_context
-                )
-            }
-    
-            JSON:
-            """
-        )
-
-    @staticmethod
-    def generate_multimodal_reason(
-        input, verdicts, score
-    ) -> List[Union[str, MLLMImage]]:
-        # given the input and retrieval context for this input, where the verdict is whether ... and the node is the ..., give a reason for the score
-        return textwrap.dedent(
-            f"""Given the input, retrieval contexts, and contextual precision score, provide a CONCISE summarize for the score. Explain why it is not higher, but also why it is at its current score.
-            The retrieval contexts is a list of JSON with three keys: `verdict`, `reason` (reason for the verdict) and `node`. `verdict` will be either 'yes' or 'no', which represents whether the corresponding 'node' in the retrieval context is relevant to the input. 
-            Contextual precision represents if the relevant nodes are ranked higher than irrelevant nodes. Also note that retrieval contexts is given IN THE ORDER OF THEIR RANKINGS.
-
-            **
-            IMPORTANT: Please make sure to only return in JSON format, with the 'reason' key providing the reason.
-            Example JSON:
-            {{
-                "reason": "The score is <contextual_precision_score> because <your_reason>."
-            }}
-
-
-            DO NOT mention 'verdict' in your reason, but instead phrase it as irrelevant nodes. The term 'verdict' are just here for you to understand the broader scope of things.
-            Also DO NOT mention there are `reason` fields in the retrieval contexts you are presented with, instead just use the information in the `reason` field.
-            In your reason, you MUST USE the `reason`, QUOTES in the 'reason', and the node RANK (starting from 1, eg. first node) to explain why the 'no' verdicts should be ranked lower than the 'yes' verdicts.
-            When addressing nodes, make it explicit that it is nodes in retrieval context.
-            If the score is 1, keep it short and say something positive with an upbeat tone (but don't overdo it otherwise it gets annoying).
-            **
-
-            Contextual Precision Score:
-            {score}
-
-            Input:
-            {input}
-
-            Retrieval Contexts:
-            {verdicts}
-
-            JSON:
-            """
-        )
-
-    @staticmethod
-    def id_retrieval_context(retrieval_context) -> List[Union[str, MLLMImage]]:
-=======
         Returns:
             Annotated list with "Node X:" prefixes
         """
->>>>>>> 425ec292
         annotated_retrieval_context = []
         for i, context in enumerate(retrieval_context):
             if isinstance(context, str):
