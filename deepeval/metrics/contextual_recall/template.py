--- conflicted
+++ resolved
@@ -101,90 +101,6 @@
             """
         )
 
-<<<<<<< HEAD
-JSON:
-"""
-
-    @staticmethod
-    def generate_multimodal_reason(
-        expected_output, supportive_reasons, unsupportive_reasons, score
-    ) -> List[Union[str, MLLMImage]]:
-        return textwrap.dedent(
-            f"""Given the original expected output, a list of supportive reasons, and a list of unsupportive reasons (which is deduced directly from the 'expected output'), and a contextual recall score (closer to 1 the better), summarize a CONCISE reason for the score.
-            A supportive reason is the reason why a certain sentence or image in the original expected output can be attributed to the node in the retrieval context.
-            An unsupportive reason is the reason why a certain sentence or image in the original expected output cannot be attributed to anything in the retrieval context.
-            In your reason, you should related supportive/unsupportive reasons to the sentence or image number in expected output, and info regarding the node number in retrieval context to support your final reason. The first mention of "node(s)" should specify "node(s) in retrieval context)".
-
-            **
-            IMPORTANT: Please make sure to only return in JSON format, with the 'reason' key providing the reason.
-            Example JSON:
-            {{
-                "reason": "The score is <contextual_recall_score> because <your_reason>."
-            }}
-
-            DO NOT mention 'supportive reasons' and 'unsupportive reasons' in your reason, these terms are just here for you to understand the broader scope of things.
-            If the score is 1, keep it short and say something positive with an upbeat encouraging tone (but don't overdo it otherwise it gets annoying).
-            **
-
-            Contextual Recall Score:
-            {score}
-
-            Expected Output:
-            
-            {expected_output}
-            
-            Supportive Reasons:
-            {supportive_reasons}
-
-            Unsupportive Reasons:
-            {unsupportive_reasons}
-
-            JSON:
-            """
-        )
-
-    @staticmethod
-    def generate_multimodal_verdicts(
-        expected_output, retrieval_context
-    ) -> List[Union[str, MLLMImage]]:
-        return textwrap.dedent(
-            f"""For EACH sentence and image in the given expected output below, determine whether the sentence or image can be attributed to the nodes of retrieval contexts. Please generate a list of JSON with two keys: `verdict` and `reason`.
-            The `verdict` key should STRICTLY be either a 'yes' or 'no'. Answer 'yes' if the sentence or image can be attributed to any parts of the retrieval context, else answer 'no'.
-            The `reason` key should provide a reason why to the verdict. In the reason, you should aim to include the node(s) count in the retrieval context (eg., 1st node, and 2nd node in the retrieval context) that is attributed to said sentence or image. A node is either a string or image, but not both (so do not group images and texts in the same nodes). You should also aim to quote the specific part of the retrieval context to justify your verdict, but keep it extremely concise and cut short the quote with an ellipsis if possible. 
-
-            **
-            IMPORTANT: Please make sure to only return in JSON format, with the 'verdicts' key as a list of JSON objects, each with two keys: `verdict` and `reason`.
-
-            {{
-                "verdicts": [
-                    {{
-                        "reason": "...",
-                        "verdict": "yes"
-                    }},
-                    ...
-                ]  
-            }}
-
-            Since you are going to generate a verdict for each sentence, the number of 'verdicts' SHOULD BE STRICTLY EQUAL to the number of sentences and images in the `expected output`.
-            **
-
-            Expected Output:
-            
-            {expected_output}
-    
-            Retrieval Context:
-            
-            { 
-                ContextualRecallTemplate.id_retrieval_context(retrieval_context)
-            }
-
-            JSON:
-            """
-        )
-
-    @staticmethod
-    def id_retrieval_context(retrieval_context) -> List[Union[str, MLLMImage]]:
-=======
     @staticmethod
     def id_retrieval_context(
         retrieval_context: List[Union[str, MLLMImage]],
@@ -198,7 +114,6 @@
         Returns:
             Annotated list with "Node X:" prefixes
         """
->>>>>>> 425ec292
         annotated_retrieval_context = []
         for i, context in enumerate(retrieval_context):
             if isinstance(context, str):
