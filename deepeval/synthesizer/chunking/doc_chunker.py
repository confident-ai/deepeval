--- conflicted
+++ resolved
@@ -1,5 +1,5 @@
 import os
-from typing import Dict, List, Optional, Type, Union
+from typing import Dict, List, Optional, Type
 
 from langchain_community.document_loaders import (
     Docx2txtLoader,
@@ -10,15 +10,12 @@
 from langchain_core.documents import Document as LCDocument
 from langchain_text_splitters import TokenTextSplitter
 from langchain_text_splitters.base import TextSplitter
-from llama_index.core.schema import TextNode
-from typing import Optional, List, Dict, Union, Type
 
 from deepeval.models.base_model import DeepEvalBaseEmbeddingModel
 from deepeval.synthesizer.file_handler import (
     FileHandler,
     FileHandlerLoaderAdapter,
 )
-
 
 try:
     import chromadb
@@ -73,18 +70,8 @@
         import chromadb
 
         # Raise error if chunk_doc is called before load_doc
-<<<<<<< HEAD
-        if self.sections is None:
-=======
         if self.sections is None or self.source_file is None:
->>>>>>> aa2e4e5f
-            raise ValueError(
-                "Document Chunker has yet to properly load documents"
-            )
-        if self.source_file is None:
-            raise ValueError(
-                "Document Chunker has yet to properly load source file"
-            )
+            raise ValueError("Document Chunker has yet to properly load documents")
 
         # Create ChromaDB client
         full_document_path, _ = os.path.splitext(self.source_file)
@@ -95,12 +82,9 @@
         try:
             collection = client.get_collection(name=collection_name)
         except Exception:
-<<<<<<< HEAD
-=======
             text_splitter: TextSplitter = TokenTextSplitter(
                 chunk_size=chunk_size, chunk_overlap=chunk_overlap
             )
->>>>>>> aa2e4e5f
             # Collection doesn't exist, so create it and then add documents
             collection = client.create_collection(name=collection_name)
 
@@ -132,18 +116,8 @@
         import chromadb
 
         # Raise error if chunk_doc is called before load_doc
-<<<<<<< HEAD
-        if self.sections is None:
-=======
         if self.sections is None or self.source_file is None:
->>>>>>> aa2e4e5f
-            raise ValueError(
-                "Document Chunker has yet to properly load documents"
-            )
-        if self.source_file is None:
-            raise ValueError(
-                "Document Chunker has yet to properly load source file"
-            )
+            raise ValueError("Document Chunker has yet to properly load documents")
 
         # Create ChromaDB client
         full_document_path, _ = os.path.splitext(self.source_file)
@@ -154,12 +128,9 @@
         try:
             collection = client.get_collection(name=collection_name)
         except Exception:
-<<<<<<< HEAD
-=======
             text_splitter: TextSplitter = TokenTextSplitter(
                 chunk_size=chunk_size, chunk_overlap=chunk_overlap
             )
->>>>>>> aa2e4e5f
             # Collection doesn't exist, so create it and then add documents
             collection = client.create_collection(name=collection_name)
 
@@ -187,94 +158,6 @@
         return collection
 
     #########################################################
-<<<<<<< HEAD
-    ### Create collection from node #########################
-    #########################################################
-
-    async def a_from_nodes(self, nodes: List[Union["TextNode", LCDocument]]):
-        # Create ChromaDB client
-        import chromadb
-        from llama_index.core.schema import TextNode
-
-        client = chromadb.PersistentClient(path=f".vector_db/{nodes[0].id_}")
-        collection_name = "processed_chunks"
-        try:
-            collection = client.get_collection(name=collection_name)
-        except Exception:
-            # Collection doesn't exist, so create it and then add documents
-            collection = client.create_collection(name=collection_name)
-
-            contents = []
-            source_files = []
-            for node in nodes:
-                if isinstance(node, TextNode):
-                    contents.append(node.text)
-                    source_files.append(
-                        {"source_file": node.metadata.get("", "None")}
-                    )
-                    continue
-                # node is always an LCDocument at this point
-                contents.append(node.page_content)
-                source_files.append({"source_file": "None"})
-
-            embeddings = await self.embedder.a_embed_texts(contents)
-            ids = [str(i) for i in range(len(contents))]
-
-            max_batch_size = 5461  # Maximum batch size
-            for i in range(0, len(contents), max_batch_size):
-                batch_end = min(i + max_batch_size, len(contents))
-                batch_contents = contents[i:batch_end]
-                batch_medata = source_files[i:batch_end]
-                batch_embeddings = embeddings[i:batch_end]
-                batch_ids = ids[i:batch_end]
-
-                collection.add(
-                    documents=batch_contents,
-                    embeddings=batch_embeddings,
-                    metadatas=batch_medata,
-                    ids=batch_ids,
-                )
-        return collection
-
-    def from_nodes(self, nodes: List[Union["TextNode", LCDocument]]):
-        # Create ChromaDB client
-        import chromadb
-
-        client = chromadb.PersistentClient(path=f".vector_db/{nodes[0].id_}")
-        collection_name = "processed_chunks"
-        try:
-            collection = client.get_collection(name=collection_name)
-        except Exception:
-            # Collection doesn't exist, so create it and then add documents
-            collection = client.create_collection(name=collection_name)
-            contents = [
-                node.text for node in nodes if isinstance(node, TextNode)
-            ]
-            source_files = [
-                {"source_file": node.metadata.get("", "None")} for node in nodes
-            ]
-            embeddings = self.embedder.embed_texts(contents)
-            ids = [str(i) for i in range(len(contents))]
-
-            max_batch_size = 5461  # Maximum batch size
-            for i in range(0, len(contents), max_batch_size):
-                batch_end = min(i + max_batch_size, len(contents))
-                batch_contents = contents[i:batch_end]
-                batch_medata = source_files[i:batch_end]
-                batch_embeddings = embeddings[i:batch_end]
-                batch_ids = ids[i:batch_end]
-
-                collection.add(
-                    documents=batch_contents,
-                    embeddings=batch_embeddings,
-                    metadatas=batch_medata,
-                    ids=batch_ids,
-                )
-        return collection
-
-    #########################################################
-=======
->>>>>>> aa2e4e5f
     ### Loading Docs ########################################
     #########################################################
 
@@ -282,8 +165,6 @@
         """Get the appropriate loader for the file."""
         _, extension = os.path.splitext(path)
         extension = extension.lower()
-<<<<<<< HEAD
-
         # Check custom handlers first
         custom_handler = self.additional_loaders.get(extension)
         if custom_handler:
@@ -291,9 +172,6 @@
 
         # Fall back to default handlers
         loader = self.loader_mapping.get(extension)
-=======
-        loader: Optional[type[BaseLoader]] = self.loader_mapping.get(extension)
->>>>>>> aa2e4e5f
         if loader is None:
             supported_formats = list(self.loader_mapping.keys())
             custom_formats = list(self.additional_loaders.keys())
