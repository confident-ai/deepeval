import shutil
from typing import List, Tuple, Dict, Optional, Union
from langchain_core.documents import Document
from tqdm.asyncio import tqdm_asyncio
from tqdm import tqdm as tqdm_bar
from pydantic import BaseModel
import asyncio
import random
import math
import os

from deepeval.models.base_model import (
    DeepEvalBaseEmbeddingModel,
    DeepEvalBaseLLM,
)
from deepeval.synthesizer.chunking.doc_chunker import DocumentChunker
from deepeval.metrics.utils import trimAndLoadJson, initialize_model
from deepeval.synthesizer.file_handler import FileHandler
from deepeval.synthesizer.templates.template import FilterTemplate


class ContextScore(BaseModel):
    clarity: float
    depth: float
    structure: float
    relevance: float


class ContextGenerator:
    def __init__(
        self,
        embedder: DeepEvalBaseEmbeddingModel,
        document_paths: Optional[List[str]] = None,
        encoding: Optional[str] = None,
        model: Optional[Union[str, DeepEvalBaseLLM]] = None,
        chunk_size: int = 1024,
        chunk_overlap: int = 0,
        max_retries: int = 3,
        filter_threshold: float = 0.5,
        similarity_threshold: float = 0.5,
<<<<<<< HEAD
        additional_loaders: Optional[Dict[str, FileHandler]] = None,
    ):
        from chromadb.api.models.Collection import Collection

        # Ensure document_paths is provided
        if not document_paths:
=======
        _nodes: Optional[List[Union["TextNode", Document]]] = None,  # type: ignore
    ):
        # Ensure either document_paths or _nodes is provided
        if not document_paths and not _nodes:
>>>>>>> 7e329c25
            raise ValueError("`document_path` is empty or missing.")
        if chunk_overlap > chunk_size - 1:
            raise ValueError(
                f"`chunk_overlap` must not exceed {chunk_size - 1} (chunk_size - 1)."
            )

        # Chunking parameters
        self.chunk_size = chunk_size
        self.chunk_overlap = chunk_overlap
        self.total_chunks = 0
        self.document_paths: List[str] = document_paths
        self.encoding = encoding
        self.additional_loaders = additional_loaders

        # Model parameters
        self.model, self.using_native_model = initialize_model(model)
        self.embedder = embedder

        # Quality parameters
        self.max_retries = max_retries
        self.filter_threshold = filter_threshold
        self.similarity_threshold = similarity_threshold
        self.not_enough_chunks = False

        # cost tracking
        self.total_cost = 0.0

    #########################################################
    ### Generate Contexts ###################################
    #########################################################

    def generate_contexts(
        self,
        max_contexts_per_source_file: int,
        min_contexts_per_source_file: int,
        max_context_size: int = 3,
        min_context_size: int = 1,
    ) -> Tuple[List[List[str]], List[str], List[float]]:
        from chromadb.api.models.Collection import Collection

        vector_db_path = ".vector_db"
        if os.path.exists(vector_db_path):
            shutil.rmtree(vector_db_path)

        try:
            # Initialize lists for scores, contexts, and source files
            scores = []
            contexts = []
            source_files = []

            # Load the source files and create document chunkers for each file
            source_file_to_chunker_map: Dict[str, DocumentChunker] = (
                self._load_docs()
            )

            # Chunk each file into a chroma collection of chunks
            source_files_to_chunk_collections_map: Dict[str, Collection] = {}
            for key, chunker in tqdm_bar(
                source_file_to_chunker_map.items(),
                "✨ 📚 ✨ Chunking Documents",
            ):
                collection = chunker.chunk_doc(
                    self.chunk_size, self.chunk_overlap
                )
                self.validate_chunk_size(
                    min_contexts_per_source_file, collection
                )
                source_files_to_chunk_collections_map[key] = collection

            # Intialize progress bar for context generation
            num_contexts = sum(
                min(max_contexts_per_source_file, collection.count())
                for _, collection in source_files_to_chunk_collections_map.items()
            )
            self.total_chunks = sum(
                collection.count()
                for _, collection in source_files_to_chunk_collections_map.items()
            )
            generation_p_bar = tqdm_bar(
                total=self.max_retries * num_contexts,
                desc="✨ 🧩 ✨ Generating Contexts",
                leave=True,
            )

            # Generate contexts for each source file
            for (
                path,
                collection,
            ) in source_files_to_chunk_collections_map.items():
                self.validate_context_size(min_context_size, path, collection)
                max_context_size = min(max_context_size, collection.count())
                contexts_per_source_file, scores_per_source_file = (
                    self._generate_contexts_per_source_file(
                        path=path,
                        n_contexts_per_source_file=min(
                            max_contexts_per_source_file, collection.count()
                        ),
                        context_size=max_context_size,
                        similarity_threshold=self.similarity_threshold,
                        generation_p_bar=generation_p_bar,
                        source_files_to_collections_map=source_files_to_chunk_collections_map,
                    )
                )
                contexts.extend(contexts_per_source_file)
                scores.extend(scores_per_source_file)
                source_files.extend([path] * len(contexts_per_source_file))
            generation_p_bar.close()

            if self.not_enough_chunks:
                print(
                    f"Not enough available chunks in smallest document to evaluate chunk quality using the filter threshold: {self.filter_threshold}."
                )

            return contexts, source_files, scores

        finally:
            # Always delete the .vector_db folder if it exists, regardless of success or failure
            if os.path.exists(vector_db_path):
                shutil.rmtree(vector_db_path)

    async def a_generate_contexts(
        self,
        max_contexts_per_source_file: int,
        min_contexts_per_source_file: int,
        max_context_size: int = 3,
        min_context_size: int = 1,
    ) -> Tuple[List[List[str]], List[str], List[float]]:
        from chromadb.api.models.Collection import Collection

        vector_db_path = ".vector_db"
        if os.path.exists(vector_db_path):
            shutil.rmtree(vector_db_path)

        try:
            # Initialize lists for scores, contexts, and source files
            scores = []
            contexts = []
            source_files = []

            # Check if chunk_size and max_context_size is valid for document lengths
            source_file_to_chunker_map: Dict[str, DocumentChunker] = (
                await self._a_load_docs()
            )

            # Chunk each file into a chroma collection of chunks
            source_files_to_chunk_collections_map: Dict[str, Collection] = {}

            async def a_chunk_and_store(key, chunker: DocumentChunker):
                collection = await chunker.a_chunk_doc(
                    self.chunk_size, self.chunk_overlap
                )
                self.validate_chunk_size(
                    min_contexts_per_source_file, collection
                )
                source_files_to_chunk_collections_map[key] = collection

            tasks = [
                a_chunk_and_store(key, chunker)
                for key, chunker in source_file_to_chunker_map.items()
            ]
            await tqdm_asyncio.gather(
                *tasks, desc="✨ 📚 ✨ Chunking Documents"
            )

            # Intialize progress bar for context generation
            num_contexts = sum(
                min(max_contexts_per_source_file, collection.count())
                for _, collection in source_files_to_chunk_collections_map.items()
            )
            self.total_chunks = sum(
                collection.count()
                for _, collection in source_files_to_chunk_collections_map.items()
            )
            generation_p_bar = tqdm_bar(
                total=self.max_retries * num_contexts,
                desc="✨ 🧩 ✨ Generating Contexts",
                leave=True,
            )

            # Generate contexts for each source file
            tasks = []
            for (
                path,
                collection,
            ) in source_files_to_chunk_collections_map.items():
                self.validate_context_size(min_context_size, path, collection)
                max_context_size = min(max_context_size, collection.count())
                tasks.append(
                    self._a_process_document_async(
                        path,
                        min(max_contexts_per_source_file, collection.count()),
                        max_context_size,
                        generation_p_bar,
                        source_files_to_chunk_collections_map,
                    )
                )

            results = await asyncio.gather(*tasks)
            for path, contexts_per_doc, scores_per_doc in results:
                contexts.extend(contexts_per_doc)
                scores.extend(scores_per_doc)
                for _ in contexts_per_doc:
                    source_files.append(path)
            generation_p_bar.close()

            if self.not_enough_chunks:
                print(
                    f"Not enough available chunks in smallest document to evaluate chunk quality using the filter threshold: {self.filter_threshold}."
                )

            return contexts, source_files, scores

        finally:
            if os.path.exists(vector_db_path):
                shutil.rmtree(vector_db_path)

    async def _a_process_document_async(
        self,
        path: str,
        num_context_per_source_file: int,
        max_context_size: int,
        generation_p_bar: tqdm_bar,
        source_files_to_collections_map: Dict,
    ):
        contexts_per_doc, scores_per_doc = (
            await self._a_get_n_random_contexts_per_source_file(
                path=path,
                n_contexts_per_source_file=num_context_per_source_file,
                context_size=max_context_size,
                similarity_threshold=self.similarity_threshold,
                generation_p_bar=generation_p_bar,
                source_files_to_collections_map=source_files_to_collections_map,
            )
        )
        return path, contexts_per_doc, scores_per_doc

    #########################################################
    ### Get Generate Contexts for Each Source File ##########
    #########################################################

    def _generate_contexts_per_source_file(
        self,
        path: str,
        n_contexts_per_source_file: int,
        context_size: int,
        similarity_threshold: int,
        generation_p_bar: tqdm_bar,
        source_files_to_collections_map: Dict,
    ):
        assert (
            n_contexts_per_source_file > 0
        ), "n_contexts_per_doc must be a positive integer."
        assert context_size > 0, "context_size must be a positive integer."
        assert (
            0 <= similarity_threshold <= 1
        ), "similarity_threshold must be between 0 and 1."

        # Initialize lists for scores, contexts
        contexts = []
        scores = []
        num_query_docs = 0
        collection = source_files_to_collections_map[path]

        # Sample n random chunks from each doc (each random chunk is the first chunk in each context)
        filling_p_bar = tqdm_bar(
            total=(context_size - 1) * n_contexts_per_source_file,
            desc="  ✨ 🫗 ✨ Filling Contexts",
            leave=False,
        )
        random_chunks, scores = self._get_n_random_chunks_per_source_file(
            path,
            n_contexts_per_source_file,
            generation_p_bar,
            source_files_to_collections_map,
        )

        # Find similar chunks for each context
        for random_chunk in random_chunks:
            # Create context
            context = [random_chunk]

            # Disregard empty chunks
            if not random_chunk.strip():
                filling_p_bar.update(context_size - 1)
                continue

            # Query for similar chunks
            similar_chunks = collection.query(
                self.embedder.embed_text(random_chunk), n_results=context_size
            )

            # Disregard repeated chunks and chunks that don't pass the similarity threshold
            similar_chunk_texts = similar_chunks["documents"][num_query_docs]
            for j, similar_chunk_text in enumerate(similar_chunk_texts):

                # Calculate chunk similarity score
                similar_chunk_similarity_score = (
                    1 - similar_chunks["distances"][num_query_docs][j]
                )
                if (
                    similar_chunk_text not in context
                    and similar_chunk_similarity_score > similarity_threshold
                ):
                    context.append(similar_chunk_text)
                if j != 0:
                    filling_p_bar.update(1)

            contexts.append(context)

        return contexts, scores

    async def _a_get_n_random_contexts_per_source_file(
        self,
        path: str,
        n_contexts_per_source_file: int,
        context_size: int,
        similarity_threshold: float,
        generation_p_bar: tqdm_bar,
        source_files_to_collections_map: Dict,
    ):
        assert (
            n_contexts_per_source_file > 0
        ), "n_contexts_per_doc must be a positive integer."
        assert context_size > 0, "context_size must be a positive integer."
        assert (
            0 <= similarity_threshold <= 1
        ), "similarity_threshold must be between 0 and 1."

        # Initialize lists for scores, contexts
        contexts = []
        scores = []
        num_query_docs = 0
        collection = source_files_to_collections_map[path]

        # Sample n random chunks from each doc (each random chunk is the first chunk in each context)
        filling_p_bar = tqdm_bar(
            total=(context_size - 1) * n_contexts_per_source_file,
            desc="  ✨ 🫗 ✨ Filling Contexts",
            leave=False,
        )
        random_chunks, scores = (
            await self._a_get_n_random_chunks_per_source_file(
                path,
                n_contexts_per_source_file,
                generation_p_bar,
                source_files_to_collections_map,
            )
        )

        # Find similar chunks for each context
        for random_chunk in random_chunks:
            # Create context
            context = [random_chunk]

            # Disregard empty chunks
            if not random_chunk.strip():
                filling_p_bar.update(context_size - 1)
                continue

            # Query for similar chunks
            similar_chunks = collection.query(
                self.embedder.embed_text(random_chunk), n_results=context_size
            )

            # Disregard repeated chunks and chunks that don't pass the similarity threshold
            similar_chunk_texts = similar_chunks["documents"][num_query_docs]
            for j, similar_chunk_text in enumerate(similar_chunk_texts):

                # Calculate chunk similarity score
                similar_chunk_similarity_score = (
                    1 - similar_chunks["distances"][num_query_docs][j]
                )
                if (
                    similar_chunk_text not in context
                    and similar_chunk_similarity_score > similarity_threshold
                ):
                    context.append(similar_chunk_text)
                if j != 0:
                    filling_p_bar.update(1)

            contexts.append(context)

        return contexts, scores

    #########################################################
    ### Get Random Chunks ###################################
    #########################################################

    def _get_n_random_chunks_per_source_file(
        self,
        path: str,
        n_chunks: int,
        p_bar: tqdm_bar,
        source_files_to_collections_map: Dict,
    ) -> Tuple[List[str], List[float]]:
        collection = source_files_to_collections_map[path]
        total_chunks = collection.count()

        # Determine sample size:
        if total_chunks >= n_chunks * self.max_retries:
            sample_size = n_chunks * self.max_retries
        else:
            sample_size = n_chunks

        # Randomly sample chunks
        random_ids = [
            str(i) for i in random.sample(range(total_chunks), sample_size)
        ]
        chunks = collection.get(ids=random_ids)["documents"]

        # If total_chunks is less than n_chunks * max_retries, simply evaluate all chunks
        if total_chunks < n_chunks * self.max_retries:
            self.not_enough_chunks = True
            scores = []
            for chunk in chunks:
                score = self.evaluate_chunk(chunk)
                scores.append(score)
                p_bar.update(self.max_retries)
            return chunks, scores

        # Evaluate sampled chunks
        evaluated_chunks = []
        scores = []
        retry_count = 0
        for chunk in chunks:
            score = self.evaluate_chunk(chunk)
            if score > self.filter_threshold:
                p_bar.update(self.max_retries - retry_count)
                evaluated_chunks.append(chunk)
                scores.append(score)
                retry_count = 0
            else:
                p_bar.update(1)
                retry_count += 1
                if retry_count == self.max_retries:
                    evaluated_chunks.append(chunk)
                    scores.append(score)
                    retry_count = 0
            if len(evaluated_chunks) == n_chunks:
                break
        return evaluated_chunks, scores

    async def _a_get_n_random_chunks_per_source_file(
        self,
        path: str,
        n_chunks: int,
        p_bar: tqdm_bar,
        source_files_to_collections_map: Dict,
    ) -> Tuple[List[str], List[float]]:
        collection = source_files_to_collections_map[path]
        total_chunks = collection.count()

        # Determine sample size:
        if total_chunks >= n_chunks * self.max_retries:
            sample_size = n_chunks * self.max_retries
        else:
            sample_size = n_chunks

        # Randomly sample chunks
        random_ids = [
            str(i) for i in random.sample(range(total_chunks), sample_size)
        ]
        chunks = collection.get(ids=random_ids)["documents"]

        # If total_chunks is less than n_chunks * max_retries, simply evaluate all chunks
        if total_chunks < n_chunks * self.max_retries:
            self.not_enough_chunks = True

            async def update_and_evaluate(chunk):
                p_bar.update(self.max_retries)
                return await self.a_evaluate_chunk(chunk)

            scores = await asyncio.gather(
                *(update_and_evaluate(chunk) for chunk in chunks)
            )
            return chunks, scores

        # Evaluate sampled chunks
        async def a_evaluate_chunk_and_update(chunk):
            score = await self.a_evaluate_chunk(chunk)
            p_bar.update(1)
            return score

        tasks = [a_evaluate_chunk_and_update(chunk) for chunk in chunks]
        scores = await asyncio.gather(*tasks)
        chunk_score_pairs = list(zip(chunks, scores))
        chunk_score_pairs.sort(key=lambda x: x[1], reverse=True)
        best_chunks = [pair[0] for pair in chunk_score_pairs[:n_chunks]]
        best_scores = [pair[1] for pair in chunk_score_pairs[:n_chunks]]

        return best_chunks, best_scores

    #########################################################
    ### Evaluate Chunk Quality ##############################
    #########################################################

    def evaluate_chunk(self, chunk) -> float:
        prompt = FilterTemplate.evaluate_context(chunk)
        if self.using_native_model:
            res, cost = self.model.generate(prompt, schema=ContextScore)
            self.total_cost += cost
            return (res.clarity + res.depth + res.structure + res.relevance) / 4
        else:
            try:
                res: ContextScore = self.model.generate(
                    prompt, schema=ContextScore
                )
                return (
                    res.clarity + res.depth + res.structure + res.relevance
                ) / 4
            except TypeError:
                res = self.model.generate(prompt)
                data = trimAndLoadJson(res, self)
                score = (
                    data["clarity"]
                    + data["depth"]
                    + data["structure"]
                    + data["relevance"]
                ) / 4
                return score

    async def a_evaluate_chunk(self, chunk) -> float:
        prompt = FilterTemplate.evaluate_context(chunk)
        if self.using_native_model:
            res, cost = await self.model.a_generate(prompt, schema=ContextScore)
            self.total_cost += cost
            return (res.clarity + res.depth + res.structure + res.relevance) / 4
        else:

            try:
                res: ContextScore = await self.model.a_generate(
                    prompt, schema=ContextScore
                )
                return (
                    res.clarity + res.depth + res.structure + res.relevance
                ) / 4
            except TypeError:
                res: ContextScore = await self.model.a_generate(prompt)
                data = trimAndLoadJson(res, self)
                score = (
                    data["clarity"]
                    + data["depth"]
                    + data["structure"]
                    + data["relevance"]
                ) / 4
                return score

    #########################################################
    ### Validation ##########################################
    #########################################################

    def validate_context_size(
        self,
        min_context_size: int,
        path: str,
        collection,
    ):
        collection_size = collection.count()
        if collection_size < min_context_size:
            error_message = [
                f"{path} has {collection_size} chunks, which is less than the minimum context size of {min_context_size}",
                f"Adjust the `min_context_length` to no more than {collection_size}.",
            ]
            raise ValueError("\n".join(error_message))

    def validate_chunk_size(
        self,
        min_contexts_per_source_file: int,
        collection,
    ):
        # Calculate the number of chunks the smallest document can produce.
        document_token_count = collection.count()
        document_num_chunks = 1 + math.floor(
            max(document_token_count - self.chunk_size, 0)
            / (self.chunk_size - self.chunk_overlap)
        )

        # If not enough chunks are produced, raise an error with suggestions.
        if document_num_chunks < min_contexts_per_source_file:

            # Build the error message with suggestions.
            error_lines = [
                f"Impossible to generate {min_contexts_per_source_file} contexts from a document of size {document_token_count}.",
                "You have the following options:",
            ]
            suggestion_num = 1

            # 1. Suggest adjusting the number of contexts if applicable.
            if document_num_chunks > 0:
                error_lines.append(
                    f"{suggestion_num}. Adjust the `min_contexts_per_document` to no more than {document_num_chunks}."
                )
                suggestion_num += 1

            # 2. Determine whether to suggest adjustments for chunk_size.
            suggested_chunk_size = (
                document_token_count
                + (self.chunk_overlap * (min_contexts_per_source_file - 1))
            ) // min_contexts_per_source_file
            adjust_chunk_size = (
                suggested_chunk_size > 0
                and suggested_chunk_size > self.chunk_overlap
            )
            if adjust_chunk_size:
                error_lines.append(
                    f"{suggestion_num}. Adjust the `chunk_size` to no more than {suggested_chunk_size}."
                )
                suggestion_num += 1

            # 3. Determine whether to suggest adjustments for chunk_overlap.
            if min_contexts_per_source_file > 1:
                suggested_overlap = (
                    (
                        (min_contexts_per_source_file * self.chunk_size)
                        - document_num_chunks
                    )
                    // (min_contexts_per_source_file - 1)
                ) + 1
                adjust_overlap = (
                    suggested_overlap > 0
                    and self.chunk_size > suggested_overlap
                )
                if adjust_overlap:
                    error_lines.append(
                        f"{suggestion_num}. Adjust the `chunk_overlap` to at least {suggested_overlap}."
                    )
                    suggestion_num += 1

            # 4. If either individual adjustment is suggested, also offer a combined adjustment option.
            if adjust_chunk_size or adjust_overlap:
                error_lines.append(
                    f"{suggestion_num}. Adjust both the `chunk_size` and `chunk_overlap`."
                )
            error_message = "\n".join(error_lines)
            raise ValueError(error_message)

    #########################################################
    ### Loading documents and chunkers ######################
    #########################################################

    def _load_docs(self):
        doc_to_chunker_map = {}
        for path in tqdm_bar(self.document_paths, "✨ 🚀 ✨ Loading Documents"):
            doc_chunker = DocumentChunker(
                embedder=self.embedder,
                additional_loaders=self.additional_loaders,
            )
            doc_chunker.load_doc(path, self.encoding)
            doc_to_chunker_map[path] = doc_chunker
        return doc_to_chunker_map

    async def _a_load_docs(self):
        doc_to_chunker_map = {}

        async def a_process_document(path):
            doc_chunker = DocumentChunker(
                embedder=self.embedder,
                additional_loaders=self.additional_loaders,
            )
            await doc_chunker.a_load_doc(path, self.encoding)
            doc_to_chunker_map[path] = doc_chunker

        tasks = [a_process_document(path) for path in self.document_paths]
        await tqdm_asyncio.gather(*tasks, desc="✨ 🚀 ✨ Loading Documents")
        return doc_to_chunker_map

    # #########################################################
    # ### Generate Contexts from Nodes ########################
    # #########################################################

    # def generate_contexts_from_nodes(
    #     self, num_context: int, max_chunks_per_context: int = 3
    # ):
    #     scores = []
    #     contexts = []
    #     source_files = []

    #     # Determine the number of contexts to generate
    #     nodes_collection = self.source_files_to_collections_map["nodes"]
    #     num_chunks = nodes_collection.count()
    #     num_context = min(num_context, num_chunks)

    #     # Progress Bar
    #     p_bar = tqdm_bar(
    #         total=max_chunks_per_context * num_context,
    #         desc="✨ 🧩 ✨ Generating Contexts",
    #     )

    #     # Generate contexts
    #     self.total_chunks = 0
    #     for path, _ in self.source_files_to_collections_map.items():
    #         contexts_per_doc, scores_per_doc = (
    #             self._get_n_random_contexts_per_doc(
    #                 path=path,
    #                 n_contexts_per_doc=num_context,
    #                 context_size=max_chunks_per_context,
    #                 similarity_threshold=self.similarity_threshold,
    #                 p_bar=p_bar,
    #             )
    #         )
    #         contexts.extend(contexts_per_doc)
    #         scores.extend(scores_per_doc)
    #         for _ in contexts_per_doc:
    #             source_files.append(path)
    #         self.total_chunks += num_chunks

    #     return contexts, source_files, scores

    # #########################################################
    # ### Load Nodes ##########################################
    # #########################################################

    # def _load_nodes(self):
    #     doc_to_chunker_map = {}
    #     for _ in tqdm_bar(range(1), "✨ 🚀 ✨ Loading Nodes"):
    #         doc_chunker = DocumentChunker(self.embedder)
    #         collection = doc_chunker.from_nodes(self._nodes)
    #         self.source_files_to_collections_map = {}
    #         self.source_files_to_collections_map["nodes"] = collection

    # async def _a_load_nodes(self):
    #     doc_to_chunker_map = {}
    #     async def a_process_nodes(path):
    #         doc_chunker = DocumentChunker(self.embedder)
    #         collection = await doc_chunker.a_from_nodes(self._nodes)
    #         self.source_files_to_collections_map["nodes"] = collection

    #     # Process all documents asynchronously with a progress bar
    #     tasks = [a_process_nodes() for _ in range(1)]
    #     await tqdm_asyncio.gather(*tasks, desc="✨ 🚀 ✨ Loading Nodes")<|MERGE_RESOLUTION|>--- conflicted
+++ resolved
@@ -38,19 +38,12 @@
         max_retries: int = 3,
         filter_threshold: float = 0.5,
         similarity_threshold: float = 0.5,
-<<<<<<< HEAD
         additional_loaders: Optional[Dict[str, FileHandler]] = None,
     ):
         from chromadb.api.models.Collection import Collection
 
         # Ensure document_paths is provided
         if not document_paths:
-=======
-        _nodes: Optional[List[Union["TextNode", Document]]] = None,  # type: ignore
-    ):
-        # Ensure either document_paths or _nodes is provided
-        if not document_paths and not _nodes:
->>>>>>> 7e329c25
             raise ValueError("`document_path` is empty or missing.")
         if chunk_overlap > chunk_size - 1:
             raise ValueError(
