--- conflicted
+++ resolved
@@ -45,13 +45,10 @@
         "opentelemetry-exporter-otlp-proto-grpc>=1.24.0,<2.0.0",
         "grpcio>=1.67.1,<2.0.0",
         "nest-asyncio",
-<<<<<<< HEAD
         "google-genai>=1.5.0",
         "requests>=2.31.0",
-=======
         "datasets",
         "ollama",
->>>>>>> 6df72acf
     ],
     extras_require={
         "dev": ["black"],
