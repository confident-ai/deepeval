--- conflicted
+++ resolved
@@ -1,4 +1,4 @@
-pimport os
+import os
 import pytest
 from deepeval.metrics import AnswerRelevancyMetric
 from deepeval.test_case import LLMTestCase, MLLMImage, ToolCall
@@ -122,13 +122,8 @@
             ],
             expected_tools=[ToolCall(name="ImageAnalysis")],
         )
-<<<<<<< HEAD
-        with pytest.raises(ValueError):
-            metric = AnswerRelevancyMetric(async_mode=False, model="gpt-4.1")
-=======
         with pytest.raises(DeepEvalError):
             metric = AnswerRelevancyMetric(async_mode=False, model="gpt-3.5-turbo")
->>>>>>> 560178f3
             metric.measure(test_case)
 
     def test_normal_evaluate_method(self):
