import os
import pytest
from deepeval.metrics import AnswerRelevancyMetric
from deepeval.test_case import LLMTestCase, MLLMImage, ToolCall
from deepeval import evaluate

pytestmark = pytest.mark.skipif(
    os.getenv("OPENAI_API_KEY") is None
    or not os.getenv("OPENAI_API_KEY").strip(),
    reason="OPENAI_API_KEY is not set",
)

current_dir = os.path.dirname(os.path.abspath(__file__))
CAR = os.path.join(current_dir, "images/car.png")


class TestAnswerRelevancyMetric:
    """Tests for answer relevancy metric"""

    def test_normal_sync_metric_measure(self):
        test_case = LLMTestCase(
            input="What if these shoes don't fit?",
            expected_output="We offer a 30-day full refund at no extra cost.",
            actual_output="We offer a 30-day full refund at no extra cost.",
            retrieval_context=[
                "All customers are eligible for a 30 day full refund at no extra cost."
            ],
            context=[
                "All customers are eligible for a 30 day full refund at no extra cost."
            ],
            tools_called=[
                ToolCall(name="ImageAnalysis"),
                ToolCall(name="ToolQuery"),
            ],
            expected_tools=[ToolCall(name="ImageAnalysis")],
        )
        metric = AnswerRelevancyMetric(async_mode=False)
        metric.measure(test_case)

        assert metric.score is not None
        assert metric.reason is not None
        assert test_case.multimodal is False

    def test_normal_async_metric_measure(self):
        test_case = LLMTestCase(
            input="What if these shoes don't fit?",
            expected_output="We offer a 30-day full refund at no extra cost.",
            actual_output="We offer a 30-day full refund at no extra cost.",
            retrieval_context=[
                "All customers are eligible for a 30 day full refund at no extra cost."
            ],
            context=[
                "All customers are eligible for a 30 day full refund at no extra cost."
            ],
            tools_called=[
                ToolCall(name="ImageAnalysis"),
                ToolCall(name="ToolQuery"),
            ],
            expected_tools=[ToolCall(name="ImageAnalysis")],
        )
        metric = AnswerRelevancyMetric()
        metric.measure(test_case)

        assert metric.score is not None
        assert metric.reason is not None
        assert test_case.multimodal is False

    def test_multimodal_async_metric_measure(self):
        image = MLLMImage(url=CAR)
        test_case = LLMTestCase(
            input=f"What's shown in this image? {image}'",
            expected_output="That's an image of a car",
            actual_output="That is a car.",
            retrieval_context=[f"Cars are great to look at {image}"],
            context=[f"Cars are great to look at {image}"],
            tools_called=[
                ToolCall(name="ImageAnalysis"),
                ToolCall(name="ToolQuery"),
            ],
            expected_tools=[ToolCall(name="ImageAnalysis")],
        )
        metric = AnswerRelevancyMetric()
        metric.measure(test_case)

        assert metric.score is not None
        assert metric.reason is not None
        assert test_case.multimodal is True

    def test_multimodal_sync_metric_measure(self):
        image = MLLMImage(url=CAR)
        test_case = LLMTestCase(
            input=f"What's shown in this image? {image}'",
            expected_output="That's an image of a car",
            actual_output="That is a car.",
            retrieval_context=[f"Cars are great to look at {image}"],
            context=[f"Cars are great to look at {image}"],
            tools_called=[
                ToolCall(name="ImageAnalysis"),
                ToolCall(name="ToolQuery"),
            ],
            expected_tools=[ToolCall(name="ImageAnalysis")],
        )
        metric = AnswerRelevancyMetric(async_mode=False)
        metric.measure(test_case)

        assert metric.score is not None
        assert metric.reason is not None
        assert test_case.multimodal is True

    def test_invalid_model_throws_error_for_multimodal(self):
        image = MLLMImage(url=CAR)
        test_case = LLMTestCase(
            input=f"What's shown in this image? {image}'",
            expected_output="That's an image of a car",
            actual_output="That is a car.",
            retrieval_context=[f"Cars are great to look at {image}"],
            context=[f"Cars are great to look at {image}"],
            tools_called=[
                ToolCall(name="ImageAnalysis"),
                ToolCall(name="ToolQuery"),
            ],
            expected_tools=[ToolCall(name="ImageAnalysis")],
        )
<<<<<<< HEAD
        with pytest.raises(DeepEvalError):
=======
        with pytest.raises(ValueError):
>>>>>>> 9d6e16a5
            metric = AnswerRelevancyMetric(
                async_mode=False, model="gpt-3.5-turbo"
            )
            metric.measure(test_case)

    def test_normal_evaluate_method(self):
        test_case = LLMTestCase(
            input="What if these shoes don't fit?",
            expected_output="We offer a 30-day full refund at no extra cost.",
            actual_output="We offer a 30-day full refund at no extra cost.",
            retrieval_context=[
                "All customers are eligible for a 30 day full refund at no extra cost."
            ],
            context=[
                "All customers are eligible for a 30 day full refund at no extra cost."
            ],
            tools_called=[
                ToolCall(name="ImageAnalysis"),
                ToolCall(name="ToolQuery"),
            ],
            expected_tools=[ToolCall(name="ImageAnalysis")],
        )

        metric = AnswerRelevancyMetric()

        results = evaluate([test_case], [metric])

        assert results is not None

    def test_multimodal_evaluate_method(self):
        image = MLLMImage(url=CAR)
        test_case = LLMTestCase(
            input=f"What's shown in this image? {image}'",
            expected_output="That's an image of a car",
            actual_output="That is a car.",
            retrieval_context=[f"Cars are great to look at {image}"],
            context=[f"Cars are great to look at {image}"],
            tools_called=[
                ToolCall(name="ImageAnalysis"),
                ToolCall(name="ToolQuery"),
            ],
            expected_tools=[ToolCall(name="ImageAnalysis")],
        )

        metric = AnswerRelevancyMetric()

        results = evaluate([test_case], [metric])

        assert results is not None<|MERGE_RESOLUTION|>--- conflicted
+++ resolved
@@ -121,11 +121,7 @@
             ],
             expected_tools=[ToolCall(name="ImageAnalysis")],
         )
-<<<<<<< HEAD
-        with pytest.raises(DeepEvalError):
-=======
         with pytest.raises(ValueError):
->>>>>>> 9d6e16a5
             metric = AnswerRelevancyMetric(
                 async_mode=False, model="gpt-3.5-turbo"
             )
