--- conflicted
+++ resolved
@@ -109,98 +109,4 @@
     # 1 -> [wait] -> 2, 2 -> [wait] -> 3, 3 -> [wait] -> 4
     # should be: 0.5, 1.5, 4.5
     assert sleeps == [0.5, 1.5, 4.5]
-<<<<<<< HEAD
-    assert calls["n"] == 4  # attempted exactly 4 times
-=======
-    assert calls["n"] == 4  # attempted exactly 4 times
-
-
-def test_dynamic_stop_invalid_env_falls_back(monkeypatch):
-    # Invalid env should fall back to default attempts=2
-    monkeypatch.setenv("DEEPEVAL_RETRY_MAX_ATTEMPTS", "zero?")
-    stopper = dynamic_stop()
-    assert isinstance(stopper, stop_base)
-
-    calls = {"n": 0}
-
-    def boom():
-        calls["n"] += 1
-        raise ValueError("boom")
-
-    r = Retrying(
-        stop=stopper,
-        wait=wait_fixed(0),
-        retry=retry_if_exception_type(ValueError),
-        reraise=True,
-    )
-
-    with pytest.raises(ValueError):
-        r(boom)
-
-    # default attempts == 2 means 1 initial try + 1 retry
-    assert calls["n"] == 2
-
-
-################
-# Test shorten #
-################
-
-
-@pytest.mark.parametrize(
-    "text,max_len,expected",
-    [
-        ("hello", 10, "hello"),  # no truncation
-        ("hello", 5, "hello"),  # exact boundary
-        ("helloworld", 5, "he..."),  # truncation with default suffix
-        ("", 5, ""),  # empty string
-        (None, 5, ""),  # None -> ""
-    ],
-)
-def test_shorten_basic(text, max_len, expected):
-    assert shorten(text, max_len) == expected
-
-
-def test_shorten_zero_len():
-    assert shorten("abc", 0) == ""
-
-
-def test_shorten_suffix_longer_than_max():
-    # max_len < len(suffix) -> suffix is trimmed
-    assert shorten("abcdef", 2, suffix="***") == "**"
-
-
-def test_shorten_non_string_input():
-    assert shorten(12345, 3) == "..."
-
-
-###############################################
-# Test evaluate utils - _is_metric_successful #
-###############################################
-
-
-def md(**kw):
-    return SimpleNamespace(**kw)
-
-
-def test_is_metric_successful_priority_error_over_success():
-    assert _is_metric_successful(md(error="boom", success=True)) is False
-
-
-def test_is_metric_successful_bool():
-    assert _is_metric_successful(md(error=None, success=True)) is True
-    assert _is_metric_successful(md(error=None, success=False)) is False
-
-
-def test_is_metric_successful_none_and_missing():
-    assert _is_metric_successful(md(error=None, success=None)) is False
-    assert _is_metric_successful(md(error=None)) is False  # missing attr
-
-
-def test_is_metric_successful_numeric_and_string():
-    assert _is_metric_successful(md(error=None, success=1)) is True
-    assert _is_metric_successful(md(error=None, success=0)) is False
-    assert _is_metric_successful(md(error=None, success="true")) is True
-    assert _is_metric_successful(md(error=None, success="False")) is False
-    assert _is_metric_successful(md(error=None, success="YES")) is True
-    assert _is_metric_successful(md(error=None, success="no")) is False
->>>>>>> 888d5b08
+    assert calls["n"] == 4  # attempted exactly 4 times