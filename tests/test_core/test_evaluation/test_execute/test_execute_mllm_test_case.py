import asyncio
import importlib
import os
import pytest
import time

from deepeval.evaluate.evaluate import evaluate as run_evaluate
from deepeval.evaluate.execute import _a_execute_mllm_test_cases
from deepeval.test_case import LLMTestCase
from deepeval.evaluate.configs import AsyncConfig, CacheConfig, ErrorConfig
from deepeval.test_run.test_run import TestRun, TestRunManager
from deepeval.metrics import AnswerRelevancyMetric
from deepeval.models import GPTModel


exec_mod = importlib.import_module("deepeval.evaluate.execute")
pytestmark = pytest.mark.skipif(
    os.getenv("OPENAI_API_KEY") is None
    or not os.getenv("OPENAI_API_KEY").strip(),
    reason="OPENAI_API_KEY is not set",
)


@pytest.mark.asyncio
@pytest.mark.parametrize("ignore_errors", [True, False])
async def test_mlllm_async_persists_metric_on_cancel(
    monkeypatch, ignore_errors
):
    """
    Even if the test-case coroutine is cancelled (e.g., by a gather/outer timeout),
    _a_execute_mllm_test_cases must still persist MetricData and update the TestRun.
    """

    # build a normal metric instance, then monkeypatch its a_measure to cause a hang
<<<<<<< HEAD
    metric = AnswerRelevancyMetric(model=GPTModel(model="gpt-4.1"))
=======
    metric = MultimodalAnswerRelevancyMetric(
        model=MultimodalOpenAIModel(model_name="gpt-4.1")
    )
>>>>>>> b0fc3eb0

    async def sleepy_a_measure(*args, **kwargs):
        # simulate a hung provider call
        await asyncio.sleep(10)

    monkeypatch.setattr(metric, "a_measure", sleepy_a_measure, raising=True)

    trm = TestRunManager()
    tr = TestRun(identifier="persist-on-cancel")
    trm.set_test_run(tr)

    test_case = LLMTestCase(input="ping", actual_output="pong", multimodal=True)
    metrics = [metric]

    # run the MLLM async case and timeout quickly
    coroutine = asyncio.wait_for(
        _a_execute_mllm_test_cases(
            metrics=metrics,
            test_case=test_case,
            test_run_manager=trm,
            test_results=[],
            count=0,
            ignore_errors=ignore_errors,
            skip_on_missing_params=False,
            show_indicator=False,  # avoid Rich progress noise in CI
            _use_bar_indicator=False,
            _is_assert_test=False,
            progress=None,
            pbar_id=None,
        ),
        timeout=0.05,  # short timeout
    )
    if ignore_errors:
        await coroutine
    else:
        with pytest.raises(asyncio.TimeoutError):
            await coroutine

    # assert the test run has one case with one metric recorded as errored
    recorded = trm.get_test_run()
    assert recorded is not None
    assert len(recorded.test_cases) == 1

    tc = recorded.test_cases[0]
    assert tc.metrics_data is not None and len(tc.metrics_data) == 1

    md = tc.metrics_data[0]
    # safe_a_measure Cancellation branch sets error and success=False
    assert md.error
    assert md.success is False


@pytest.mark.filterwarnings("ignore::pytest.PytestCollectionWarning")
def test_mllm_sync_persists_metric_on_timeout_ignore_errors_true(
    monkeypatch, settings
):
    """Sync MLLM path: when ignore_errors=True, we should not raise,
    but the test case must still be persisted with the metric marked as errored.
    """
    # configure a quick timeout window
    with settings.edit(persist=False):
        # ensure we don't rely on SDK retries and we keep the runner simple
        settings.DEEPEVAL_SDK_RETRY_PROVIDERS = []
        settings.DEEPEVAL_RETRY_MAX_ATTEMPTS = 1
        # cut the outer budget so run_sync_with_timeout triggers
        settings.DEEPEVAL_PER_TASK_TIMEOUT_SECONDS_OVERRIDE = 0.05

    # Metric whose sync path blocks
<<<<<<< HEAD
    metric = AnswerRelevancyMetric(model=GPTModel(model="gpt-4.1"))
=======
    metric = MultimodalAnswerRelevancyMetric(
        model=MultimodalOpenAIModel(model_name="gpt-4.1")
    )
>>>>>>> b0fc3eb0

    def sleepy_measure(*args, **kwargs):
        # simulate a stuck provider call
        # this timeout must be marger thatn our configured DEEPEVAL_PER_TASK_TIMEOUT_SECONDS_OVERRIDE
        time.sleep(10)

    # patch sync path
    monkeypatch.setattr(metric, "measure", sleepy_measure, raising=True)

    trm = TestRunManager()
    trm.save_to_disk = False  # prevents the need for hidden .deepeval dir and avoids disk writes
    tr = TestRun(identifier="persist-on-timeout-sync")
    trm.set_test_run(tr)

    # patch in our own TestRunManager so we can inspect persisted results
    monkeypatch.setattr(
        exec_mod,
        "global_test_run_manager",
        trm,
        raising=True,
    )

    # build the test case and run the sync flow
    case = LLMTestCase(input="ping", actual_output="pong", multimodal=True)

    # run_async=False ensures we go down sync codepath
    # cache_config=CacheConfig(write_cache=False) required to avoid reading from hidden dir
    run_evaluate(
        [case],
        metrics=[metric],
        async_config=AsyncConfig(run_async=False),
        error_config=ErrorConfig(ignore_errors=True),
        cache_config=CacheConfig(write_cache=False),
    )

    # assert the case was persisted despite the timeout
    recorded = trm.get_test_run()
    assert recorded is not None
    assert len(recorded.test_cases) == 1

    tc = recorded.test_cases[0]
    assert tc.metrics_data is not None and len(tc.metrics_data) == 1

    md = tc.metrics_data[0]
    assert (md.success is False and md.error) or (md.success is None)


@pytest.mark.filterwarnings("ignore::pytest.PytestCollectionWarning")
def test_mllm_sync_persists_metric_on_timeout_ignore_errors_false(
    monkeypatch, settings
):
    """Sync MLLM path: when ignore_errors=False, we should raise TimeoutError
    after marking the metric; the test case must still be persisted."""
    # configure a quick timeout window
    with settings.edit(persist=False):
        # ensure we don't rely on SDK retries and we keep the runner simple
        settings.DEEPEVAL_SDK_RETRY_PROVIDERS = []
        settings.DEEPEVAL_RETRY_MAX_ATTEMPTS = 1
        # cut the outer budget so run_sync_with_timeout triggers
        settings.DEEPEVAL_PER_TASK_TIMEOUT_SECONDS_OVERRIDE = 0.05

    # Metric whose sync path blocks
<<<<<<< HEAD
    metric = AnswerRelevancyMetric(model=GPTModel(model="gpt-4.1"))
=======
    metric = MultimodalAnswerRelevancyMetric(
        model=MultimodalOpenAIModel(model_name="gpt-4.1")
    )
>>>>>>> b0fc3eb0

    def sleepy_measure(*args, **kwargs):
        # simulate a stuck provider call
        # this timeout must be marger thatn our configured DEEPEVAL_PER_TASK_TIMEOUT_SECONDS_OVERRIDE
        time.sleep(10)

    # patch sync path
    monkeypatch.setattr(metric, "measure", sleepy_measure, raising=True)

    trm = TestRunManager()
    trm.save_to_disk = False  # prevents the need for hidden .deepeval dir and avoids disk writes
    tr = TestRun(identifier="persist-on-timeout-sync")
    trm.set_test_run(tr)

    # patch in our own TestRunManager so we can inspect persisted results
    monkeypatch.setattr(
        exec_mod,
        "global_test_run_manager",
        trm,
        raising=True,
    )

    # build the test case and run the sync flow
    case = LLMTestCase(input="ping", actual_output="pong", multimodal=True)

    with pytest.raises(asyncio.TimeoutError):
        # run_async=False ensures we go down sync codepath
        # cache_config=CacheConfig(write_cache=False) required to avoid reading from hidden dir
        run_evaluate(
            [case],
            metrics=[metric],
            async_config=AsyncConfig(run_async=False),
            error_config=ErrorConfig(ignore_errors=False),
            cache_config=CacheConfig(write_cache=False),
        )

    # assert the case was persisted despite the timeout
    recorded = trm.get_test_run()
    assert recorded is not None
    assert len(recorded.test_cases) == 1

    tc = recorded.test_cases[0]
    assert tc.metrics_data is not None and len(tc.metrics_data) == 1

    md = tc.metrics_data[0]
    assert (md.success is False and md.error) or (md.success is None)<|MERGE_RESOLUTION|>--- conflicted
+++ resolved
@@ -32,13 +32,7 @@
     """
 
     # build a normal metric instance, then monkeypatch its a_measure to cause a hang
-<<<<<<< HEAD
     metric = AnswerRelevancyMetric(model=GPTModel(model="gpt-4.1"))
-=======
-    metric = MultimodalAnswerRelevancyMetric(
-        model=MultimodalOpenAIModel(model_name="gpt-4.1")
-    )
->>>>>>> b0fc3eb0
 
     async def sleepy_a_measure(*args, **kwargs):
         # simulate a hung provider call
@@ -107,13 +101,7 @@
         settings.DEEPEVAL_PER_TASK_TIMEOUT_SECONDS_OVERRIDE = 0.05
 
     # Metric whose sync path blocks
-<<<<<<< HEAD
     metric = AnswerRelevancyMetric(model=GPTModel(model="gpt-4.1"))
-=======
-    metric = MultimodalAnswerRelevancyMetric(
-        model=MultimodalOpenAIModel(model_name="gpt-4.1")
-    )
->>>>>>> b0fc3eb0
 
     def sleepy_measure(*args, **kwargs):
         # simulate a stuck provider call
@@ -176,13 +164,7 @@
         settings.DEEPEVAL_PER_TASK_TIMEOUT_SECONDS_OVERRIDE = 0.05
 
     # Metric whose sync path blocks
-<<<<<<< HEAD
     metric = AnswerRelevancyMetric(model=GPTModel(model="gpt-4.1"))
-=======
-    metric = MultimodalAnswerRelevancyMetric(
-        model=MultimodalOpenAIModel(model_name="gpt-4.1")
-    )
->>>>>>> b0fc3eb0
 
     def sleepy_measure(*args, **kwargs):
         # simulate a stuck provider call
