--- conflicted
+++ resolved
@@ -10,7 +10,6 @@
 from tests.test_core.stubs import _RecordingClient
 
 
-<<<<<<< HEAD
 ########################################################
 # Legacy keyword backwards compatibility behavior      #
 ########################################################
@@ -64,9 +63,7 @@
 ##########################
 
 
-=======
-@patch("deepeval.models.llms.anthropic_model.require_dependency")
->>>>>>> 9967ace9
+@patch("deepeval.models.llms.anthropic_model.require_dependency")
 def test_anthropic_model_uses_explicit_key_over_settings_and_strips_secret(
     mock_require_dep,
     settings,
@@ -129,12 +126,8 @@
     )
     mock_require_dep.return_value = fake_anthropic_module
 
-<<<<<<< HEAD
-    model = AnthropicModel(name="claude-3-7-sonnet-latest")
-=======
     # Stub Anthropic client to avoid real network and inspect kwargs
     model = AnthropicModel(model="claude-3-7-sonnet-latest")
->>>>>>> 9967ace9
     client = model.model
     assert client.kwargs["api_key"] == "env-only-key"
 
